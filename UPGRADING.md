--- conflicted
+++ resolved
@@ -12,6 +12,8 @@
 - Support for indexes over byte vectors has been removed. This is because the implementation
   was becoming increasingly specialized for float vectors, leaving byte vector support as a 
   secondary concern. This specializes many structures that were previously generic over vector type.
+- JVector 3 adds several optional features to the on-disk storage format, but remains
+  compatible with indexes written by JVector 1 and 2.
 
 
 ## New features
@@ -20,10 +22,6 @@
   representations.
 - Experimental support for fused graph indexes has been added. These work best in concert with native code acceleration.
   This explores a design space allowing for packed representations of vectors fused into the graph in shapes optimal
-<<<<<<< HEAD
-  for approximate score calculation. This is a new type of graph index and is opt-in.  JVector 3 remains
-  compatible with the on-disk formats of JVector 1 and 2.
-=======
   for approximate score calculation. This is a new type of graph index and is opt-in.
 - Support for larger-than-memory graph construction by using quantized vectors + rerank for the searches
   performed during construction.
@@ -32,7 +30,6 @@
 - `GraphIndexBuilder.markNodeDeleted` is now threadsafe
 - `GraphIndexBuilder::removeDeletedNodes` is parallelized, significantly faster, and can now be called concurrently with
   insertions to and searches of the graph.
->>>>>>> cc273e3a
 
 ## API changes supporting new features
 - `GraphIndexBuilder` and `GraphSearcher` scoring are encapsulated by BuildScoreProvider and SearchScoreProvider,
@@ -49,7 +46,6 @@
   These are used in place of `float[]` and `byte[]` in many places in the API. This is to permit the
   possibility of alternative implementations of these types. This requires changes to many internal/external API
   surfaces.
-<<<<<<< HEAD
 - Support for indexes over byte vectors has been removed. This is because the implementation
   was becoming increasingly specialized for float vectors, leaving byte vector support as a 
   secondary concern. This specializes many structures that were previously generic over vector type.
@@ -65,27 +61,19 @@
   - Reranking is done using `ExactScoreFunction::similarityTo(int[])` rather than with a Map parameter.
     The map change is because we discovered that (in contrast with the original DiskANN design) it is more
     performant to read vectors lazily from disk at reranking time, since this will only have to fetch vectors for the topK 
-    nodes instead of all nodes visited.
+    nodes instead of all nodes visited.  Additionally, the extra method taking `int[]` allows native implementations 
+    to perform more work per FFM call.
   - `example/Grid.java` shows how to use these.
 - `RandomAccessVectorValues::vectorValue` is deprecated, replaced by `getVector` (which has the same semantics
   as `vectorValue`) and `getVectorInto`.  The latter allows JVector to avoid an unnecessary copy when there
   is a specific destination already created that needs the data.
+- `VectorUtil.divInPlace` is replaced by its inverse, `VectorUtil.scale`
+- `PoolingSupport` is removed in favor of direct usage of `ExplicitThreadLocal`
 
 ## Other changes to public classes
 
-- Several methods no longer take a leftover-from-hnsw `int nodeLevel` parameter
-=======
-- `NodeSimilarity.ReRanker` renamed to `Reranker`
-- `NodeSimilarity.Reranker` api has changed.  The interface is no longer parameterized, the `similarityTo` method no longer takes a Map parameter (provided by `search` with
-  the full vectors associated with the nodes returned), and a single call will be made with an array of ids to rerank 
-  rather than call-per-id.  The map change is because we discovered that (in contrast with the original DiskANN design) it is more
-  performant to read vectors lazily from disk at reranking time, since this will only have to fetch vectors for the topK 
-  nodes instead of all nodes visited. The id change is to allow native implementations to perform more work per FFM call.
 - `FixedBitSet.nextSetBit` behaves as expected
-- `VectorUtil.divInPlace` is replaced by its inverse, `VectorUtil.scale`
 - Removed vestigal references to node level in several places that were left over from old HNSW code
-- `PoolingSupport` is removed in favor of direct usage of `ExplicitThreadLocal`
->>>>>>> cc273e3a
 
 # Upgrading from 1.0.x to 2.0.x
 
