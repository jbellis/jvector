/*
 * All changes to the original code are Copyright DataStax, Inc.
 *
 * Please see the included license file for details.
 */

/*
 * Original license:
 * Licensed to the Apache Software Foundation (ASF) under one or more
 * contributor license agreements.  See the NOTICE file distributed with
 * this work for additional information regarding copyright ownership.
 * The ASF licenses this file to You under the Apache License, Version 2.0
 * (the "License"); you may not use this file except in compliance with
 * the License.  You may obtain a copy of the License at
 *
 *     http://www.apache.org/licenses/LICENSE-2.0
 *
 * Unless required by applicable law or agreed to in writing, software
 * distributed under the License is distributed on an "AS IS" BASIS,
 * WITHOUT WARRANTIES OR CONDITIONS OF ANY KIND, either express or implied.
 * See the License for the specific language governing permissions and
 * limitations under the License.
 */

package io.github.jbellis.jvector.graph;

import io.github.jbellis.jvector.annotations.Experimental;
import io.github.jbellis.jvector.graph.similarity.ScoreFunction;
import io.github.jbellis.jvector.graph.similarity.SearchScoreProvider;
import io.github.jbellis.jvector.util.Bits;
import io.github.jbellis.jvector.util.BoundedLongHeap;
import io.github.jbellis.jvector.util.GrowableLongHeap;
import io.github.jbellis.jvector.util.SparseBits;
import io.github.jbellis.jvector.vector.VectorSimilarityFunction;
import io.github.jbellis.jvector.vector.types.VectorFloat;
import org.agrona.collections.Int2ObjectHashMap;
import org.agrona.collections.IntHashSet;

import java.io.Closeable;
import java.io.IOException;


/**
 * Searches a graph to find nearest neighbors to a query vector. For more background on the
 * search algorithm, see {@link GraphIndex}.
 */
public class GraphSearcher implements Closeable {
    private static final boolean PRUNE = Boolean.parseBoolean(System.getenv().getOrDefault("JVECTOR_PRUNE_SEARCH", "true"));

    private final GraphIndex.View view;

    // Scratch data structures that are used in each {@link #searchInternal} call. These can be expensive
    // to allocate, so they're cleared and reused across calls.
    private final NodeQueue candidates;
    private final NodeQueue approximateResults;
    private final NodeQueue rerankedResults;
    private final IntHashSet visited;
    private final NodesUnsorted evictedResults;

    // Search parameters that we save here for use by resume()
    private Bits acceptOrds;
    private SearchScoreProvider scoreProvider;
    private CachingReranker cachingReranker;

    /**
     * Creates a new graph searcher from the given GraphIndex
     */
    public GraphSearcher(GraphIndex graph) {
        this(graph.getView());
    }

    private GraphSearcher(GraphIndex.View view) {
        this.view = view;
        this.candidates = new NodeQueue(new GrowableLongHeap(100), NodeQueue.Order.MAX_HEAP);
        this.evictedResults = new NodesUnsorted(100);
        this.approximateResults = new NodeQueue(new BoundedLongHeap(100), NodeQueue.Order.MIN_HEAP);
        this.rerankedResults = new NodeQueue(new BoundedLongHeap(100), NodeQueue.Order.MIN_HEAP);
        this.visited = new IntHashSet();
    }

    private void initializeScoreProvider(SearchScoreProvider scoreProvider) {
        this.scoreProvider = scoreProvider;
        if (scoreProvider.reranker() == null) {
            cachingReranker = null;
            return;
        }

        cachingReranker = new CachingReranker(scoreProvider);
    }

    public GraphIndex.View getView() {
        return view;
    }

    /**
     * Convenience function for simple one-off searches.  It is caller's responsibility to make sure that it
     * is the unique owner of the vectors instance passed in here.
     */
    public static SearchResult search(VectorFloat<?> queryVector, int topK, RandomAccessVectorValues vectors, VectorSimilarityFunction similarityFunction, GraphIndex graph, Bits acceptOrds) {
        try (var searcher = new GraphSearcher(graph)) {
            var ssp = SearchScoreProvider.exact(queryVector, similarityFunction, vectors);
            return searcher.search(ssp, topK, acceptOrds);
        } catch (Exception e) {
            throw new RuntimeException(e);
        }
    }

    /**
     * Call GraphSearcher constructor instead
     */
    @Deprecated
    public static class Builder {
        private final GraphIndex.View view;

        public Builder(GraphIndex.View view) {
            this.view = view;
        }

        public Builder withConcurrentUpdates() {
            return this;
        }

        public GraphSearcher build() {
            return new GraphSearcher(view);
        }
    }

    /**
     * @param scoreProvider   provides functions to return the similarity of a given node to the query vector
     * @param topK            the number of results to look for. With threshold=0, the search will continue until at least
     *                        `topK` results have been found, or until the entire graph has been searched.
     * @param rerankK         the number of (approximately-scored) results to rerank before returning the best `topK`.
     * @param threshold       the minimum similarity (0..1) to accept; 0 will accept everything. May be used
     *                        with a large topK to find (approximately) all nodes above the given threshold.
     *                        If threshold > 0 then the search will stop when it is probabilistically unlikely
     *                        to find more nodes above the threshold, even if `topK` results have not yet been found.
     * @param rerankFloor     (Experimental!) Candidates whose approximate similarity is at least this value
     *                        will be reranked with the exact score (which requires loading a high-res vector from disk)
     *                        and included in the final results.  (Potentially leaving fewer than topK entries
     *                        in the results.)  Other candidates will be discarded, but will be potentially
     *                        resurfaced if `resume` is called.  This is intended for use when combining results
     *                        from multiple indexes.
     * @param acceptOrds      a Bits instance indicating which nodes are acceptable results.
     *                        If {@link Bits#ALL}, all nodes are acceptable.
     *                        It is caller's responsibility to ensure that there are enough acceptable nodes
     *                        that we don't search the entire graph trying to satisfy topK.
     * @return a SearchResult containing the topK results and the number of nodes visited during the search.
     */
    @Experimental
    public SearchResult search(SearchScoreProvider scoreProvider,
                               int topK,
                               int rerankK,
                               float threshold,
                               float rerankFloor,
                               Bits acceptOrds) {
        return searchInternal(scoreProvider, topK, rerankK, threshold, rerankFloor, view.entryNode(), acceptOrds);
    }

    /**
     * @param scoreProvider   provides functions to return the similarity of a given node to the query vector
     * @param topK            the number of results to look for. With threshold=0, the search will continue until at least
     *                        `topK` results have been found, or until the entire graph has been searched.
     * @param threshold       the minimum similarity (0..1) to accept; 0 will accept everything. May be used
     *                        with a large topK to find (approximately) all nodes above the given threshold.
     *                        If threshold > 0 then the search will stop when it is probabilistically unlikely
     *                        to find more nodes above the threshold, even if `topK` results have not yet been found.
     * @param acceptOrds      a Bits instance indicating which nodes are acceptable results.
     *                        If {@link Bits#ALL}, all nodes are acceptable.
     *                        It is caller's responsibility to ensure that there are enough acceptable nodes
     *                        that we don't search the entire graph trying to satisfy topK.
     * @return a SearchResult containing the topK results and the number of nodes visited during the search.
     */
    public SearchResult search(SearchScoreProvider scoreProvider,
                               int topK,
                               float threshold,
                               Bits acceptOrds) {
        return search(scoreProvider, topK, topK, threshold, 0.0f, acceptOrds);
    }


    /**
     * @param scoreProvider   provides functions to return the similarity of a given node to the query vector
     * @param topK            the number of results to look for. With threshold=0, the search will continue until at least
     *                        `topK` results have been found, or until the entire graph has been searched.
     * @param acceptOrds      a Bits instance indicating which nodes are acceptable results.
     *                        If {@link Bits#ALL}, all nodes are acceptable.
     *                        It is caller's responsibility to ensure that there are enough acceptable nodes
     *                        that we don't search the entire graph trying to satisfy topK.
     * @return a SearchResult containing the topK results and the number of nodes visited during the search.
     */
    public SearchResult search(SearchScoreProvider scoreProvider,
                               int topK,
                               Bits acceptOrds)
    {
        return search(scoreProvider, topK, 0.0f, acceptOrds);
    }

    /**
     * Set up the state for a new search and kick it off
     */
    SearchResult searchInternal(SearchScoreProvider scoreProvider,
                                int topK,
                                int rerankK,
                                float threshold,
                                float rerankFloor,
                                int ep,
                                Bits rawAcceptOrds)
    {
        if (rawAcceptOrds == null) {
            throw new IllegalArgumentException("Use MatchAllBits to indicate that all ordinals are accepted, instead of null");
        }
        if (rerankK < topK) {
            throw new IllegalArgumentException(String.format("rerankK %d must be >= topK %d", rerankK, topK));
        }

        // save search parameters for potential later resume
        initializeScoreProvider(scoreProvider);
        this.acceptOrds = Bits.intersectionOf(rawAcceptOrds, view.liveNodes());

        // reset the scratch data structures
        evictedResults.clear();
        candidates.clear();
        visited.clear();

        // no entry point -> empty results
        if (ep < 0) {
            return new SearchResult(new SearchResult.NodeScore[0], 0, 0, Float.POSITIVE_INFINITY);
        }

        // kick off the actual search at the entry point
        float score = scoreProvider.scoreFunction().similarityTo(ep);
        visited.add(ep);
        candidates.push(ep, score);
        return resume(1, topK, rerankK, threshold, rerankFloor);
    }

    /**
     * Resume the previous search where it left off and search for the best (new) `topK` neighbors.
     * <p>
     * SearchResult.visitedCount resets with each call to `search` or `resume`.
     */
    // Since Astra / Cassandra's usage drives the design decisions here, it's worth being explicit
    // about how that works and why.
    //
    // Astra breaks logical indexes up across multiple physical OnDiskGraphIndex pieces, one per sstable.
    // Each of these pieces is searched independently, and the results are combined.  To avoid doing
    // more work than necessary, Astra assumes that each physical ODGI will contribute responses
    // to the final result in proportion to its size, and only asks for that many results in the initial
    // search.  If this assumption is incorrect, or if the rows found turn out to be deleted or overwritten
    // by later requests (which will be in a different sstable), Astra wants a lightweight way to resume
    // the search where it was left off to get more results.
    //
    // Because Astra uses a nonlinear overquerying strategy (i.e. rerankK will be larger in proportion to
    // topK for small values of topK than for large), it's especially important to avoid reranking more
    // results than necessary.  Thus, Astra will look at the worstApproximateInTopK value from the first
    // ODGI, and use that as the rerankFloor for the next.  Thus, rerankFloor helps avoid believed-to-be-
    // unnecessary work in the initial search, but if the caller needs to resume() then that belief was
    // incorrect and is discarded, and there is no reason to pass a rerankFloor parameter to resume().
    //
    // Finally: resume() also drives the use of CachingReranker.
    private SearchResult resume(int initialVisited, int topK, int rerankK, float threshold, float rerankFloor) {
        try {
            assert approximateResults.size() == 0; // should be cleared out by extractScores
            assert rerankedResults.size() == 0; // should be cleared out by extractScores
            approximateResults.setMaxSize(rerankK);
            rerankedResults.setMaxSize(topK);

            int numVisited = initialVisited;
            // track scores to predict when we are done with threshold queries
<<<<<<< HEAD
            var scoreTracker = threshold > 0 ? new ScoreTracker.TwoPhaseTracker(threshold) : new ScoreTracker.RelaxedMonotonicityTracker(rerankK);
=======
            var scoreTracker = threshold > 0
                    ? new ScoreTracker.TwoPhaseTracker(threshold)
                    : PRUNE ? new ScoreTracker.TwoPhaseTracker(1.0) : new ScoreTracker.NoOpTracker();
>>>>>>> 9613109d
            VectorFloat<?> similarities = null;

            // add evicted results from the last call back to the candidates
            var previouslyEvicted = evictedResults.size() > 0 ? new SparseBits() : Bits.NONE;
            evictedResults.foreach((node, score) -> {
                candidates.push(node, score);
                ((SparseBits) previouslyEvicted).set(node);
            });
            evictedResults.clear();

            // the main search loop
            while (candidates.size() > 0) {
                // we're done when we have K results and the best candidate is worse than the worst result so far
                float topCandidateScore = candidates.topScore();
                if (approximateResults.size() >= rerankK && topCandidateScore < approximateResults.topScore()) {
                    break;
                }
                // when querying by threshold, also stop when we are probabilistically unlikely to find more qualifying results
                if (threshold > 0 && scoreTracker.shouldStop()) {
                    break;
                }

                // process the top candidate
                int topCandidateNode = candidates.pop();
                if (acceptOrds.get(topCandidateNode) && topCandidateScore >= threshold) {
                    addTopCandidate(topCandidateNode, topCandidateScore, rerankK);
                }

                // if this candidate came from evictedResults, we don't need to evaluate its neighbors again
                if (previouslyEvicted.get(topCandidateNode)) {
                    continue;
                }

                // skip edge loading if we've found a local maximum and we have enough results
                if (scoreTracker.shouldStop() && candidates.size() >= rerankK - approximateResults.size()) {
                    continue;
                }

                // score the neighbors of the top candidate and add them to the queue
                var scoreFunction = scoreProvider.scoreFunction();
                var useEdgeLoading = scoreFunction.supportsEdgeLoadingSimilarity();
                if (useEdgeLoading) {
                    similarities = scoreFunction.edgeLoadingSimilarityTo(topCandidateNode);
                }
                var it = view.getNeighborsIterator(topCandidateNode);
                for (int i = 0; i < it.size(); i++) {
                    var friendOrd = it.nextInt();
                    if (!visited.add(friendOrd)) {
                        continue;
                    }
                    numVisited++;

                    float friendSimilarity = useEdgeLoading
                            ? similarities.get(i)
                            : scoreFunction.similarityTo(friendOrd);
                    scoreTracker.track(friendSimilarity);
                    candidates.push(friendOrd, friendSimilarity);
                }
            }

            // rerank results
            assert approximateResults.size() <= rerankK;
            NodeQueue popFromQueue;
            float worstApproximateInTopK;
            int reranked;
            if (cachingReranker == null) {
                // save the worst candidates in evictedResults for potential resume()
                while (approximateResults.size() > topK) {
                    var nScore = approximateResults.topScore();
                    var n = approximateResults.pop();
                    evictedResults.add(n, nScore);
                }

                reranked = 0;
                worstApproximateInTopK = Float.POSITIVE_INFINITY;
                popFromQueue = approximateResults;
            } else {
                int oldReranked = cachingReranker.getRerankCalls();
                worstApproximateInTopK = approximateResults.rerank(topK, cachingReranker, rerankFloor, rerankedResults, evictedResults);
                reranked = cachingReranker.getRerankCalls() - oldReranked;
                approximateResults.clear();
                popFromQueue = rerankedResults;
            }
            // pop the top K results from the results queue, which has the worst candidates at the top
            assert popFromQueue.size() <= topK;
            var nodes = new SearchResult.NodeScore[popFromQueue.size()];
            for (int i = nodes.length - 1; i >= 0; i--) {
                var nScore = popFromQueue.topScore();
                var n = popFromQueue.pop();
                nodes[i] = new SearchResult.NodeScore(n, nScore);
            }
            // that should be everything
            assert popFromQueue.size() == 0;

            return new SearchResult(nodes, numVisited, reranked, worstApproximateInTopK);
        } catch (Throwable t) {
            // clear scratch structures if terminated via throwable, as they may not have been drained
            approximateResults.clear();
            rerankedResults.clear();
            throw t;
        }
    }

    @SuppressWarnings("StatementWithEmptyBody")
    private void addTopCandidate(int topCandidateNode, float topCandidateScore, int rerankK) {
        // add the new node to the results queue, and any evicted node to evictedResults in case we resume later
        // (push() can't tell us what node was evicted when the queue was already full, so we examine that manually)
        if (approximateResults.size() < rerankK) {
            approximateResults.push(topCandidateNode, topCandidateScore);
        } else if (topCandidateScore > approximateResults.topScore()) {
            int evictedNode = approximateResults.topNode();
            float evictedScore = approximateResults.topScore();
            evictedResults.add(evictedNode, evictedScore);
            approximateResults.push(topCandidateNode, topCandidateScore);
        } else {
            // score is exactly equal to the worst candidate in our results, so we don't bother
            // changing the results queue.  (We still want to check its neighbors to see if one of them
            // is better.)
        }
    }

    /**
     * Experimental!
     * <p>
     * Resume the previous search where it left off and search for the best `additionalK` neighbors.
     * It is NOT valid to call this method before calling
     * `search`, but `resume` may be called as many times as desired once the search is initialized.
     * <p>
     * SearchResult.visitedCount resets with each call to `search` or `resume`.
     */
    @Experimental
    public SearchResult resume(int additionalK, int rerankK) {
        return resume(0, additionalK, rerankK, 0.0f, 0.0f);
    }

    @Override
    public void close() throws IOException {
        view.close();
    }

    private static class CachingReranker implements ScoreFunction.ExactScoreFunction {
        // this cache never gets cleared out (until a new search reinitializes it),
        // but we expect resume() to be called at most a few times so it's fine
        private final Int2ObjectHashMap<Float> cachedScores;
        private final SearchScoreProvider scoreProvider;
        private int rerankCalls;

        public CachingReranker(SearchScoreProvider scoreProvider) {
            this.scoreProvider = scoreProvider;
            cachedScores = new Int2ObjectHashMap<>();
            rerankCalls = 0;
        }

        @Override
        public float similarityTo(int node2) {
            if (cachedScores.containsKey(node2)) {
                return cachedScores.get(node2);
            }
            rerankCalls++;
            float score = scoreProvider.reranker().similarityTo(node2);
            cachedScores.put(node2, Float.valueOf(score));
            return score;
        }

        public int getRerankCalls() {
            return rerankCalls;
        }
    }
}<|MERGE_RESOLUTION|>--- conflicted
+++ resolved
@@ -267,13 +267,9 @@
 
             int numVisited = initialVisited;
             // track scores to predict when we are done with threshold queries
-<<<<<<< HEAD
-            var scoreTracker = threshold > 0 ? new ScoreTracker.TwoPhaseTracker(threshold) : new ScoreTracker.RelaxedMonotonicityTracker(rerankK);
-=======
             var scoreTracker = threshold > 0
                     ? new ScoreTracker.TwoPhaseTracker(threshold)
-                    : PRUNE ? new ScoreTracker.TwoPhaseTracker(1.0) : new ScoreTracker.NoOpTracker();
->>>>>>> 9613109d
+                    : PRUNE ? new ScoreTracker.RelaxedMonotonicityTracker(rerankK) : new ScoreTracker.NoOpTracker();
             VectorFloat<?> similarities = null;
 
             // add evicted results from the last call back to the candidates
