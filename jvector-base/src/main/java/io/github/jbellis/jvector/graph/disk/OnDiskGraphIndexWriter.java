--- conflicted
+++ resolved
@@ -90,12 +90,8 @@
         this.startOffset = startOffset;
 
         // create a mock Header to determine the correct size
-<<<<<<< HEAD
         var layerInfo = CommonHeader.LayerInfo.fromGraph(graph, ordinalMapper);
-        var ch = new CommonHeader(version, dimension, 0, layerInfo);
-=======
-        var ch = new CommonHeader(version, 0, dimension, view.entryNode(), graph.maxDegree(), 0);
->>>>>>> 3642fc93
+        var ch = new CommonHeader(version, dimension, 0, layerInfo, 0);
         var placeholderHeader = new Header(ch, featureMap);
         this.headerSize = placeholderHeader.size();
     }
@@ -326,17 +322,10 @@
         out.seek(startOffset);
         var layerInfo = CommonHeader.LayerInfo.fromGraph(graph, ordinalMapper);
         var commonHeader = new CommonHeader(version,
-<<<<<<< HEAD
                 dimension,
                 ordinalMapper.oldToNew(view.entryNode().node),
-                layerInfo);
-=======
-                                            graph.size(),
-                                            dimension,
-                                            ordinalMapper.oldToNew(view.entryNode()),
-                                            graph.maxDegree(),
-                                            ordinalMapper.maxOrdinal() + 1);
->>>>>>> 3642fc93
+                layerInfo,
+                ordinalMapper.maxOrdinal() + 1);
         var header = new Header(commonHeader, featureMap);
         header.write(out);
         out.flush();
