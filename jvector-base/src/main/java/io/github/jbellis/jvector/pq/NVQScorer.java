/*
 * Copyright DataStax, Inc.
 *
 * Licensed under the Apache License, Version 2.0 (the "License");
 * you may not use this file except in compliance with the License.
 * You may obtain a copy of the License at
 *
 * http://www.apache.org/licenses/LICENSE-2.0
 *
 * Unless required by applicable law or agreed to in writing, software
 * distributed under the License is distributed on an "AS IS" BASIS,
 * WITHOUT WARRANTIES OR CONDITIONS OF ANY KIND, either express or implied.
 * See the License for the specific language governing permissions and
 * limitations under the License.
 */

package io.github.jbellis.jvector.pq;

import io.github.jbellis.jvector.vector.VectorSimilarityFunction;
import io.github.jbellis.jvector.vector.VectorUtil;
import io.github.jbellis.jvector.vector.types.VectorFloat;

public class NVQScorer {
    final NVQuantization nvq;

    /**
     * Initialize the NVQ Vectors with an initial List of vectors.  This list may be
     * mutated, but caller is responsible for thread safety issues when doing so.
     */
    public NVQScorer(NVQuantization nvq) {
        this.nvq = nvq;
    }

    public NVQScoreFunction scoreFunctionFor(VectorFloat<?> query, VectorSimilarityFunction similarityFunction) {
        switch (similarityFunction) {
            case DOT_PRODUCT:
                return dotProductScoreFunctionFor(query);
            case EUCLIDEAN:
                return euclideanScoreFunctionFor(query);
            case COSINE:
                return cosineScoreFunctionFor(query);
            default:
                throw new IllegalArgumentException("Unsupported similarity function " + similarityFunction);
        }
    }

    private NVQScoreFunction dotProductScoreFunctionFor(VectorFloat<?> query) {
        /* Each sub-vector of query vector (full resolution) will be compared to NVQ quantized sub-vectors that were
         * first de-meaned by subtracting the global mean.
         * The dot product is calculated between the query and quantized sub-vectors as follows:
         *
         * <query, vector> \approx <query, scale * quantized + bias + globalMean>
         *                       = scale * <query, quantized> + bias <query, broadcast(1)> + <query, globalMean>
         *
         * where scale and bias are scalars.
         *
         * The following terms can be precomputed:
         *     queryGlobalBias = <query, globalMean>
         *     querySum = <query, broadcast(1)>
         */
        var queryGlobalBias = VectorUtil.dotProduct(query, this.nvq.globalMean);
        var querySubVectors = this.nvq.getSubVectors(query);

        var querySum = new float[querySubVectors.length];
        for (int i = 0; i < querySubVectors.length; i++) {
            querySum[i] = VectorUtil.sum(querySubVectors[i]);
        }

        switch (this.nvq.bitsPerDimension) {
            case EIGHT:
                for (VectorFloat<?> querySubVector : querySubVectors) {
                    VectorUtil.nvqShuffleQueryInPlace8bit(querySubVector);
                }

                return vector2 -> {
                    float nvqDot = 0;
                    for (int i = 0; i < querySubVectors.length; i++) {
                        var svDB = vector2.subVectors[i];
                        nvqDot += VectorUtil.nvqDotProduct8bit(querySubVectors[i],
<<<<<<< HEAD
                                svDB.bytes, svDB.logisticAlpha, svDB.logisticX0,
                                svDB.kumaraswamyScale, svDB.kumaraswamyBias,
=======
                                svDB.bytes, svDB.growthRate, svDB.midpoint,
                                svDB.scale, svDB.bias,
>>>>>>> a346f66f
                                querySum[i]
                        );
                    }
                    // TODO This won't work without some kind of normalization.  Intend to scale [0, 1]
                    return (1 + nvqDot + queryGlobalBias) / 2;
                };
            case FOUR:
                for (VectorFloat<?> querySubVector : querySubVectors) {
                    VectorUtil.nvqShuffleQueryInPlace4bit(querySubVector);
                }

                return vector2 -> {
                    float nvqDot = 0;
                    for (int i = 0; i < querySubVectors.length; i++) {
                        var svDB = vector2.subVectors[i];
                        nvqDot += VectorUtil.nvqDotProduct4bit(querySubVectors[i],
<<<<<<< HEAD
                                svDB.bytes, svDB.logisticAlpha, svDB.logisticX0,
                                svDB.kumaraswamyScale, svDB.kumaraswamyBias,
=======
                                svDB.bytes, svDB.growthRate, svDB.midpoint,
                                svDB.scale, svDB.bias,
>>>>>>> a346f66f
                                querySum[i]
                        );
                    }
                    // TODO This won't work without some kind of normalization.  Intend to scale [0, 1]
                    return (1 + nvqDot + queryGlobalBias) / 2;
                };
            default:
                throw new IllegalArgumentException("Unsupported bits per dimension " + this.nvq.bitsPerDimension);
        }
    }

    private NVQScoreFunction euclideanScoreFunctionFor(VectorFloat<?> query) {
        /* Each sub-vector of query vector (full resolution) will be compared to NVQ quantized sub-vectors that were
         * first de-meaned by subtracting the global mean.
         *
         * The squared L2 distance is calculated between the query and quantized sub-vectors as follows:
         *
         * |query - vector|^2 \approx |query - (scale * quantized + bias + globalMean)|^2
         *                          = |(query - globalMean) - scale * quantized + bias|^2
         *
         * where scale and bias are scalars.
         *
         * The following term can be precomputed:
         *     shiftedQuery = query - globalMean
         */
        var shiftedQuery = VectorUtil.sub(query, this.nvq.globalMean);
        var querySubVectors = this.nvq.getSubVectors(shiftedQuery);

        switch (this.nvq.bitsPerDimension) {
            case EIGHT:
                for (VectorFloat<?> querySubVector : querySubVectors) {
                    VectorUtil.nvqShuffleQueryInPlace8bit(querySubVector);
                }

                return vector2 -> {
                    float dist = 0;
                    for (int i = 0; i < querySubVectors.length; i++) {
                        var svDB = vector2.subVectors[i];
                        dist += VectorUtil.nvqSquareL2Distance8bit(
                                querySubVectors[i],
<<<<<<< HEAD
                                svDB.bytes, svDB.logisticAlpha, svDB.logisticX0,
                                svDB.kumaraswamyScale, svDB.kumaraswamyBias
=======
                                svDB.bytes, svDB.growthRate, svDB.midpoint,
                                svDB.scale, svDB.bias
>>>>>>> a346f66f
                        );
                    }

                    return 1 / (1 + dist);
                };
            case FOUR:
                for (VectorFloat<?> querySubVector : querySubVectors) {
                    VectorUtil.nvqShuffleQueryInPlace4bit(querySubVector);
                }

                return vector2 -> {
                    float dist = 0;
                    for (int i = 0; i < querySubVectors.length; i++) {
                        var svDB = vector2.subVectors[i];
                        dist += VectorUtil.nvqSquareL2Distance4bit(querySubVectors[i],
<<<<<<< HEAD
                                svDB.bytes, svDB.logisticAlpha, svDB.logisticX0,
                                svDB.kumaraswamyScale, svDB.kumaraswamyBias
=======
                                svDB.bytes, svDB.growthRate, svDB.midpoint,
                                svDB.scale, svDB.bias
>>>>>>> a346f66f
                        );
                    }

                    return 1 / (1 + dist);
                };
            default:
                throw new IllegalArgumentException("Unsupported bits per dimension " + this.nvq.bitsPerDimension);
        }
    }

    private NVQScoreFunction cosineScoreFunctionFor(VectorFloat<?> query) {
        float queryNorm = (float) Math.sqrt(VectorUtil.dotProduct(query, query));
        var querySubVectors = this.nvq.getSubVectors(query);
        var meanSubVectors = this.nvq.getSubVectors(this.nvq.globalMean);

        switch (this.nvq.bitsPerDimension) {
            case EIGHT:
                for (var i = 0; i < querySubVectors.length; i++) {
                    VectorUtil.nvqShuffleQueryInPlace8bit(querySubVectors[i]);
                    VectorUtil.nvqShuffleQueryInPlace8bit(meanSubVectors[i]);
                }

                return vector2 -> {
                    float cos = 0;
                    float squaredNormalization = 0;
                    for (int i = 0; i < querySubVectors.length; i++) {
                        var svDB = vector2.subVectors[i];
                        var partialCosSim = VectorUtil.nvqCosine8bit(querySubVectors[i],
<<<<<<< HEAD
                                svDB.bytes, svDB.logisticAlpha, svDB.logisticX0,
                                svDB.kumaraswamyScale, svDB.kumaraswamyBias,
=======
                                svDB.bytes, svDB.growthRate, svDB.midpoint,
                                svDB.scale, svDB.bias,
>>>>>>> a346f66f
                                meanSubVectors[i]);
                        cos += partialCosSim[0];
                        squaredNormalization += partialCosSim[1];
                    }
                    float cosine = (cos / queryNorm) / (float) Math.sqrt(squaredNormalization);

                    return (1 + cosine) / 2;
                };
            case FOUR:
                for (var i = 0; i < querySubVectors.length; i++) {
                    VectorUtil.nvqShuffleQueryInPlace4bit(querySubVectors[i]);
                    VectorUtil.nvqShuffleQueryInPlace4bit(meanSubVectors[i]);
                }

                return vector2 -> {
                    float dotProduct = 0;
                    float squaredNormalization = 0;
                    for (int i = 0; i < querySubVectors.length; i++) {
                        var svDB = vector2.subVectors[i];
                        var partialCosSim = VectorUtil.nvqCosine4bit(querySubVectors[i],
<<<<<<< HEAD
                                svDB.bytes, svDB.logisticAlpha, svDB.logisticX0,
                                svDB.kumaraswamyScale, svDB.kumaraswamyBias,
=======
                                svDB.bytes, svDB.growthRate, svDB.midpoint,
                                svDB.scale, svDB.bias,
>>>>>>> a346f66f
                                meanSubVectors[i]);
                        dotProduct += partialCosSim[0];
                        squaredNormalization += partialCosSim[1];
                    }
                    float cosine = (dotProduct / queryNorm) / (float) Math.sqrt(squaredNormalization);

                    return (1 + cosine) / 2;
                };
            default:
                throw new IllegalArgumentException("Unsupported bits per dimension " + this.nvq.bitsPerDimension);
        }
    }

    public interface NVQScoreFunction {
        /**
         * @return the similarity to another vector
         */
        float similarityTo(NVQuantization.QuantizedVector vector2);
    }
}<|MERGE_RESOLUTION|>--- conflicted
+++ resolved
@@ -77,13 +77,8 @@
                     for (int i = 0; i < querySubVectors.length; i++) {
                         var svDB = vector2.subVectors[i];
                         nvqDot += VectorUtil.nvqDotProduct8bit(querySubVectors[i],
-<<<<<<< HEAD
-                                svDB.bytes, svDB.logisticAlpha, svDB.logisticX0,
-                                svDB.kumaraswamyScale, svDB.kumaraswamyBias,
-=======
-                                svDB.bytes, svDB.growthRate, svDB.midpoint,
-                                svDB.scale, svDB.bias,
->>>>>>> a346f66f
+                                svDB.bytes, svDB.growthRate, svDB.midpoint,
+                                svDB.scale, svDB.bias,
                                 querySum[i]
                         );
                     }
@@ -100,13 +95,8 @@
                     for (int i = 0; i < querySubVectors.length; i++) {
                         var svDB = vector2.subVectors[i];
                         nvqDot += VectorUtil.nvqDotProduct4bit(querySubVectors[i],
-<<<<<<< HEAD
-                                svDB.bytes, svDB.logisticAlpha, svDB.logisticX0,
-                                svDB.kumaraswamyScale, svDB.kumaraswamyBias,
-=======
-                                svDB.bytes, svDB.growthRate, svDB.midpoint,
-                                svDB.scale, svDB.bias,
->>>>>>> a346f66f
+                                svDB.bytes, svDB.growthRate, svDB.midpoint,
+                                svDB.scale, svDB.bias,
                                 querySum[i]
                         );
                     }
@@ -147,13 +137,8 @@
                         var svDB = vector2.subVectors[i];
                         dist += VectorUtil.nvqSquareL2Distance8bit(
                                 querySubVectors[i],
-<<<<<<< HEAD
-                                svDB.bytes, svDB.logisticAlpha, svDB.logisticX0,
-                                svDB.kumaraswamyScale, svDB.kumaraswamyBias
-=======
                                 svDB.bytes, svDB.growthRate, svDB.midpoint,
                                 svDB.scale, svDB.bias
->>>>>>> a346f66f
                         );
                     }
 
@@ -169,13 +154,8 @@
                     for (int i = 0; i < querySubVectors.length; i++) {
                         var svDB = vector2.subVectors[i];
                         dist += VectorUtil.nvqSquareL2Distance4bit(querySubVectors[i],
-<<<<<<< HEAD
-                                svDB.bytes, svDB.logisticAlpha, svDB.logisticX0,
-                                svDB.kumaraswamyScale, svDB.kumaraswamyBias
-=======
                                 svDB.bytes, svDB.growthRate, svDB.midpoint,
                                 svDB.scale, svDB.bias
->>>>>>> a346f66f
                         );
                     }
 
@@ -204,13 +184,8 @@
                     for (int i = 0; i < querySubVectors.length; i++) {
                         var svDB = vector2.subVectors[i];
                         var partialCosSim = VectorUtil.nvqCosine8bit(querySubVectors[i],
-<<<<<<< HEAD
-                                svDB.bytes, svDB.logisticAlpha, svDB.logisticX0,
-                                svDB.kumaraswamyScale, svDB.kumaraswamyBias,
-=======
-                                svDB.bytes, svDB.growthRate, svDB.midpoint,
-                                svDB.scale, svDB.bias,
->>>>>>> a346f66f
+                                svDB.bytes, svDB.growthRate, svDB.midpoint,
+                                svDB.scale, svDB.bias,
                                 meanSubVectors[i]);
                         cos += partialCosSim[0];
                         squaredNormalization += partialCosSim[1];
@@ -231,13 +206,8 @@
                     for (int i = 0; i < querySubVectors.length; i++) {
                         var svDB = vector2.subVectors[i];
                         var partialCosSim = VectorUtil.nvqCosine4bit(querySubVectors[i],
-<<<<<<< HEAD
-                                svDB.bytes, svDB.logisticAlpha, svDB.logisticX0,
-                                svDB.kumaraswamyScale, svDB.kumaraswamyBias,
-=======
-                                svDB.bytes, svDB.growthRate, svDB.midpoint,
-                                svDB.scale, svDB.bias,
->>>>>>> a346f66f
+                                svDB.bytes, svDB.growthRate, svDB.midpoint,
+                                svDB.scale, svDB.bias,
                                 meanSubVectors[i]);
                         dotProduct += partialCosSim[0];
                         squaredNormalization += partialCosSim[1];
