--- conflicted
+++ resolved
@@ -127,7 +127,7 @@
     public final int[][] subvectorSizesAndOffsets;
 
     // Whether we want to skip the optimization of the Kumaraswamy parameters. Here for debug purposes only.
-    public boolean learn = false;
+    public boolean learn = true;
 
     /**
      * Class constructor.
@@ -466,17 +466,10 @@
         public BitsPerDimension bitsPerDimension;
 
         // The parameters of the Generalized Kumaraswamy distibution
-<<<<<<< HEAD
-        public float logisticAlpha;
-        public float logisticX0;
-        public float kumaraswamyBias;
-        public float kumaraswamyScale;
-=======
         public float growthRate;
         public float midpoint;
         public float bias;
         public float scale;
->>>>>>> a346f66f
 
         // The number of dimensions of the input uncompressed subvector
         public int originalDimensions;
@@ -521,15 +514,9 @@
             VectorUtil.scale(vectorCopy, 1.f / scale);
 
             //-----------------------------------------------------------------
-<<<<<<< HEAD
-            // Optimization to find the hyperparameters of the logistic quantization
-            float alpha = 3.5f;  // TODO Temp hardcoding of alpha and X0 for testing and until the learner is in place.
-            float x0 = 0.5f;
-=======
             // Optimization to find the hyperparameters of the Kumaraswamy quantization
             float growthRate = 1e-3f;
             float midpoint = 0.5f;
->>>>>>> a346f66f
 
             if (lossFunction != null) {
                 /*
@@ -544,29 +531,6 @@
 
                 lossFunction.setVector(vectorCopy);
 
-<<<<<<< HEAD
-//                OptimizationResult sol;
-//                int trials = 0;
-//                do {
-//                    sol = solverNES.optimize(lossFunction, solverinitialSolution, 0.5f);
-//                    trials++;
-//                } while (sol.lastLoss < 1 && trials < 10);
-//
-//                a = sol.x[0];
-//                b = sol.x[1];
-
-//                float bestLossValue = Float.MIN_VALUE;
-//                float[] aCandidates = {1.1f, 1.2f, 1.3f, 1.4f, 1.5f, 1.6f, 1.7f, 1.8f, 1.9f, 2.0f};
-//                for (float aTest : aCandidates) {
-//                    float lossValue = lossFunction.compute(new float[]{aTest, aTest});
-//                    if (lossValue > bestLossValue) {
-//                        bestLossValue = lossValue;
-//                        a = aTest;
-//                    }
-//                }
-//                b = a;
-//
-=======
                 OptimizationResult sol;
                 int trials = 0;
                 do {
@@ -588,39 +552,24 @@
 //                }
 //                midpoint = 0.5f;
 
->>>>>>> a346f66f
             }
             //---------------------------------------------------------------------------
 
             var quantized = bitsPerDimension.createByteSequence(vectorCopy.length());
             switch (bitsPerDimension) {
                 case FOUR:
-<<<<<<< HEAD
-                    VectorUtil.nvqQuantizeNormalized4bit(vectorCopy, alpha, x0, quantized);
-                    break;
-                case EIGHT:
-                    VectorUtil.nvqQuantizeNormalized8bit(vectorCopy, alpha, x0, quantized);
-=======
                     VectorUtil.nvqQuantizeNormalized4bit(vectorCopy, growthRate, midpoint, quantized);
                     break;
                 case EIGHT:
                     VectorUtil.nvqQuantizeNormalized8bit(vectorCopy, growthRate, midpoint, quantized);
->>>>>>> a346f66f
                     break;
             }
 
             this.bitsPerDimension = bitsPerDimension;
-<<<<<<< HEAD
-            this.kumaraswamyBias = bias;
-            this.kumaraswamyScale = scale;
-            this.logisticAlpha = alpha;
-            this.logisticX0 = x0;
-=======
             this.bias = bias;
             this.scale = scale;
             this.growthRate = growthRate;
             this.midpoint = midpoint;
->>>>>>> a346f66f
             this.bytes = quantized;
             this.originalDimensions = vectorCopy.length();
         }
@@ -629,16 +578,6 @@
          * Constructor used when loading from a RandomAccessReader. It takes its member fields.
          */
         private QuantizedSubVector(ByteSequence<?> bytes, int originalDimensions, BitsPerDimension bitsPerDimension,
-<<<<<<< HEAD
-                                   float kumaraswamyBias, float kumaraswamyScale,
-                                   float logisticAlpha, float logisticX0) {
-            this.bitsPerDimension = bitsPerDimension;
-            this.bytes = bytes;
-            this.kumaraswamyBias = kumaraswamyBias;
-            this.kumaraswamyScale = kumaraswamyScale;
-            this.logisticAlpha = logisticAlpha;
-            this.logisticX0 = logisticX0;
-=======
                                    float bias, float scale,
                                    float growthRate, float midpoint) {
             this.bitsPerDimension = bitsPerDimension;
@@ -647,7 +586,6 @@
             this.scale = scale;
             this.growthRate = growthRate;
             this.midpoint = midpoint;
->>>>>>> a346f66f
             this.originalDimensions = originalDimensions;
         }
 
@@ -659,15 +597,9 @@
         public VectorFloat<?> getDequantized() {
             switch (bitsPerDimension) {
                 case EIGHT:
-<<<<<<< HEAD
-                    return VectorUtil.nvqDequantize8bit(bytes, this.originalDimensions, logisticAlpha, logisticX0, kumaraswamyScale, kumaraswamyBias);
-                case FOUR:
-                    return VectorUtil.nvqDequantize4bit(bytes, this.originalDimensions, logisticAlpha, logisticX0, kumaraswamyScale, kumaraswamyBias);
-=======
                     return VectorUtil.nvqDequantize8bit(bytes, this.originalDimensions, growthRate, midpoint, scale, bias);
                 case FOUR:
                     return VectorUtil.nvqDequantize4bit(bytes, this.originalDimensions, growthRate, midpoint, scale, bias);
->>>>>>> a346f66f
                 default:
                     throw new IllegalArgumentException("Unsupported bits per dimension: " + bitsPerDimension);
             }
@@ -680,17 +612,10 @@
          */
         public void write(DataOutput out) throws IOException {
             bitsPerDimension.write(out);
-<<<<<<< HEAD
-            out.writeFloat(kumaraswamyBias);
-            out.writeFloat(kumaraswamyScale);
-            out.writeFloat(logisticAlpha);
-            out.writeFloat(logisticX0);
-=======
             out.writeFloat(bias);
             out.writeFloat(scale);
             out.writeFloat(growthRate);
             out.writeFloat(midpoint);
->>>>>>> a346f66f
             out.writeInt(originalDimensions);
             out.writeInt(bytes.length());
 
@@ -734,17 +659,10 @@
          */
         public static void loadInto(RandomAccessReader in, QuantizedSubVector quantizedSubVector) throws IOException {
             quantizedSubVector.bitsPerDimension = BitsPerDimension.load(in);;
-<<<<<<< HEAD
-            quantizedSubVector.kumaraswamyBias = in.readFloat();
-            quantizedSubVector.kumaraswamyScale = in.readFloat();
-            quantizedSubVector.logisticAlpha = in.readFloat();
-            quantizedSubVector.logisticX0 = in.readFloat();
-=======
             quantizedSubVector.bias = in.readFloat();
             quantizedSubVector.scale = in.readFloat();
             quantizedSubVector.growthRate = in.readFloat();
             quantizedSubVector.midpoint = in.readFloat();
->>>>>>> a346f66f
             quantizedSubVector.originalDimensions = in.readInt();
             in.readInt();
 
@@ -757,17 +675,10 @@
             if (o == null || getClass() != o.getClass()) return false;
 
             QuantizedSubVector that = (QuantizedSubVector) o;
-<<<<<<< HEAD
-            return (kumaraswamyBias == that.kumaraswamyBias)
-                    && (kumaraswamyScale == that.kumaraswamyScale)
-                    && (logisticAlpha == that.logisticAlpha)
-                    && (logisticX0 == that.logisticX0)
-=======
             return (bias == that.bias)
                     && (scale == that.scale)
                     && (growthRate == that.growthRate)
                     && (midpoint == that.midpoint)
->>>>>>> a346f66f
                     && (bitsPerDimension == that.bitsPerDimension)
                     && bytes.equals(that.bytes);
         }
