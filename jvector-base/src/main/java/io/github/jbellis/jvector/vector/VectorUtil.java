/*
 * All changes to the original code are Copyright DataStax, Inc.
 *
 * Please see the included license file for details.
 */

/*
 * Original license:
 * Licensed to the Apache Software Foundation (ASF) under one or more
 * contributor license agreements.  See the NOTICE file distributed with
 * this work for additional information regarding copyright ownership.
 * The ASF licenses this file to You under the Apache License, Version 2.0
 * (the "License"); you may not use this file except in compliance with
 * the License.  You may obtain a copy of the License at
 *
 *     http://www.apache.org/licenses/LICENSE-2.0
 *
 * Unless required by applicable law or agreed to in writing, software
 * distributed under the License is distributed on an "AS IS" BASIS,
 * WITHOUT WARRANTIES OR CONDITIONS OF ANY KIND, either express or implied.
 * See the License for the specific language governing permissions and
 * limitations under the License.
 */

package io.github.jbellis.jvector.vector;

import io.github.jbellis.jvector.vector.types.ByteSequence;
import io.github.jbellis.jvector.vector.types.VectorFloat;

import java.util.List;

/** Utilities for computations with numeric arrays */
public final class VectorUtil {

  private static final VectorUtilSupport impl =
      VectorizationProvider.getInstance().getVectorUtilSupport();

  private VectorUtil() {}

  /**
   * Returns the vector dot product of the two vectors.
   *
   * @throws IllegalArgumentException if the vectors' dimensions differ.
   */
  public static float dotProduct(VectorFloat<?> a, VectorFloat<?> b) {
    if (a.length() != b.length()) {
      throw new IllegalArgumentException("vector dimensions differ: " + a.length() + "!=" + b.length());
    }
    float r = impl.dotProduct(a, b);
    assert Float.isFinite(r) : String.format("dotProduct(%s, %s) = %s", a, b, r);
    return r;
  }

  public static float dotProduct(VectorFloat<?> a, int aoffset, VectorFloat<?> b, int boffset, int length) {
    //This check impacts FLOPS
    /*if ( length > Math.min(a.length - aoffset, b.length - boffset) ) {
      throw new IllegalArgumentException("length must be less than the vectors remaining space at the given offsets: a(" +
              (a.length - aoffset) + "), b(" + (b.length - boffset) + "), length(" + length + ")");
    }*/
    float r = impl.dotProduct(a, aoffset, b, boffset, length);
    assert Float.isFinite(r) : String.format("dotProduct(%s, %s) = %s", a, b, r);
    return r;
  }

  /**
   * Returns the cosine similarity between the two vectors.
   *
   * @throws IllegalArgumentException if the vectors' dimensions differ.
   */
  public static float cosine(VectorFloat<?> a, VectorFloat<?> b) {
    if (a.length() != b.length()) {
      throw new IllegalArgumentException("vector dimensions differ: " + a.length() + "!=" + b.length());
    }
    float r = impl.cosine(a, b);
    assert Float.isFinite(r) : String.format("cosine(%s, %s) = %s", a, b, r);
    return r;
  }

  /**
   * Returns the sum of squared differences of the two vectors.
   *
   * @throws IllegalArgumentException if the vectors' dimensions differ.
   */
  public static float squareL2Distance(VectorFloat<?> a, VectorFloat<?> b) {
    if (a.length() != b.length()) {
      throw new IllegalArgumentException("vector dimensions differ: " + a.length() + "!=" + b.length());
    }
    float r = impl.squareDistance(a, b);
    assert Float.isFinite(r) : String.format("squareDistance(%s, %s) = %s", a, b, r);
    return r;
  }

  /**
   * Returns the sum of squared differences of the two vectors, or subvectors, of the given length.
   */
  public static float squareL2Distance(VectorFloat<?> a, int aoffset, VectorFloat<?> b, int boffset, int length) {
    float r = impl.squareDistance(a, aoffset, b, boffset, length);
    assert Float.isFinite(r);
    return r;
  }

  /**
   * Modifies the argument to be unit length, dividing by its l2-norm. IllegalArgumentException is
   * thrown for zero vectors.
   *
   * @param v the vector to normalize
   */
  public static void l2normalize(VectorFloat<?> v) {
    double squareSum = dotProduct(v, v);
    if (squareSum == 0) {
      throw new IllegalArgumentException("Cannot normalize a zero-length vector");
    }
    double length = Math.sqrt(squareSum);
    scale(v, (float) (1.0 / length));
  }

  public static VectorFloat<?> sum(List<VectorFloat<?>> vectors) {
    if (vectors.isEmpty()) {
      throw new IllegalArgumentException("Input list cannot be empty");
    }

    return impl.sum(vectors);
  }

  public static float sum(VectorFloat<?> vector) {
    return impl.sum(vector);
  }

  public static void scale(VectorFloat<?> vector, float multiplier) {
    impl.scale(vector, multiplier);
  }

  public static void pow(VectorFloat<?> vector, float exponent) {
    impl.scale(vector, exponent);
  }

  public static void addInPlace(VectorFloat<?> v1, VectorFloat<?> v2) {
    impl.addInPlace(v1, v2);
  }

  public static void addInPlace(VectorFloat<?> v1, float value) {
    impl.addInPlace(v1, value);
  }

  public static void subInPlace(VectorFloat<?> v1, VectorFloat<?> v2) {
    impl.subInPlace(v1, v2);
  }

  public static void subInPlace(VectorFloat<?> vector, float value) {
    impl.subInPlace(vector, value);
  }

  public static void constantMinusExponentiatedVector(VectorFloat<?> vector, float constant, float exponent) {
    impl.constantMinusExponentiatedVector(vector, constant, exponent);
  }

  public static void exponentiateConstantMinusVector(VectorFloat<?> vector, float constant, float exponent) {
    impl.exponentiateConstantMinusVector(vector, constant, exponent);
  }


  public static VectorFloat<?> sub(VectorFloat<?> lhs, VectorFloat<?> rhs) {
    return impl.sub(lhs, rhs);
  }

  public static VectorFloat<?> sub(VectorFloat<?> lhs, float value) {
    return impl.sub(lhs, value);
  }

  public static VectorFloat<?> sub(VectorFloat<?> a, int aOffset, VectorFloat<?> b, int bOffset, int length) {
    return impl.sub(a, aOffset, b, bOffset, length);
  }

  public static float assembleAndSum(VectorFloat<?> data, int dataBase, ByteSequence<?> dataOffsets) {
    return impl.assembleAndSum(data, dataBase, dataOffsets);
  }

  public static void bulkShuffleQuantizedSimilarity(ByteSequence<?> shuffles, int codebookCount, ByteSequence<?> quantizedPartials, float delta, float minDistance, VectorFloat<?> results, VectorSimilarityFunction vsf) {
    impl.bulkShuffleQuantizedSimilarity(shuffles, codebookCount, quantizedPartials, delta, minDistance, vsf, results);
  }

  public static void bulkShuffleQuantizedSimilarityCosine(ByteSequence<?> shuffles, int codebookCount,
                                                          ByteSequence<?> quantizedPartialSums, float sumDelta, float minDistance,
                                                          ByteSequence<?> quantizedPartialMagnitudes, float magnitudeDelta, float minMagnitude,
                                                          float queryMagnitudeSquared, VectorFloat<?> results) {
    impl.bulkShuffleQuantizedSimilarityCosine(shuffles, codebookCount, quantizedPartialSums, sumDelta, minDistance, quantizedPartialMagnitudes, magnitudeDelta, minMagnitude, queryMagnitudeSquared, results);
  }

  public static int hammingDistance(long[] v1, long[] v2) {
    return impl.hammingDistance(v1, v2);
  }

  public static void calculatePartialSums(VectorFloat<?> codebook, int codebookIndex, int size, int clusterCount, VectorFloat<?> query, int offset, VectorSimilarityFunction vsf, VectorFloat<?> partialSums, VectorFloat<?> partialBestDistances) {
    impl.calculatePartialSums(codebook, codebookIndex, size, clusterCount, query, offset, vsf, partialSums, partialBestDistances);
  }

  public static void calculatePartialSums(VectorFloat<?> codebook, int codebookIndex, int size, int clusterCount, VectorFloat<?> query, int offset, VectorSimilarityFunction vsf, VectorFloat<?> partialSums) {
    impl.calculatePartialSums(codebook, codebookIndex, size, clusterCount, query, offset, vsf, partialSums);
  }

  public static void quantizePartials(float delta, VectorFloat<?> partials, VectorFloat<?> partialBase, ByteSequence<?> quantizedPartials) {
    impl.quantizePartials(delta, partials, partialBase, quantizedPartials);
  }

  /**
   * Calculates the maximum value in the vector.
   * @param v vector
   * @return the maximum value, or -Float.MAX_VALUE if the vector is empty
   */
  public static float max(VectorFloat<?> v) {
    return impl.max(v);
  }

  /**
   * Calculates the minimum value in the vector.
   * @param v vector
   * @return the minimum value, or Float.MAX_VALUE if the vector is empty
   */
  public static float min(VectorFloat<?> v) {
    return impl.min(v);
  }

  public static float nvqDotProduct8bit(VectorFloat<?> vector, ByteSequence<?> bytes, float growthRate, float midpoint, float scale, float bias, float vectorSum) {
    return impl.nvqDotProduct8bit(vector, bytes, growthRate, midpoint, scale, bias, vectorSum);
  }

  public static float nvqDotProduct4bit(VectorFloat<?> vector, ByteSequence<?> bytes, float growthRate, float midpoint, float scale, float bias, float vectorSum) {
    return impl.nvqDotProduct4bit(vector, bytes, growthRate, midpoint, scale, bias, vectorSum);
  }

  public static float nvqSquareL2Distance8bit(VectorFloat<?> vector, ByteSequence<?> bytes, float growthRate, float midpoint, float scale, float bias) {
    return impl.nvqSquareL2Distance8bit(vector, bytes, growthRate, midpoint, scale, bias);
  }

  public static float nvqSquareL2Distance4bit(VectorFloat<?> vector, ByteSequence<?> bytes, float growthRate, float midpoint, float scale, float bias) {
    return impl.nvqSquareL2Distance4bit(vector, bytes, growthRate, midpoint, scale, bias);
  }

  public static float[] nvqCosine8bit(VectorFloat<?> vector, ByteSequence<?> bytes, float growthRate, float midpoint, float scale, float bias, VectorFloat<?> centroid) {
    return impl.nvqCosine8bit(vector, bytes, growthRate, midpoint, scale, bias, centroid);
  }

  public static float[] nvqCosine4bit(VectorFloat<?> vector, ByteSequence<?> bytes, float growthRate, float midpoint, float scale, float bias, VectorFloat<?> centroid) {
    return impl.nvqCosine4bit(vector, bytes, growthRate, midpoint, scale, bias, centroid);
  }

  public static void nvqShuffleQueryInPlace4bit(VectorFloat<?> vector) {
    impl.nvqShuffleQueryInPlace4bit(vector);
  }

  public static void nvqShuffleQueryInPlace8bit(VectorFloat<?> vector) {
    impl.nvqShuffleQueryInPlace8bit(vector);
  }

<<<<<<< HEAD
  public static VectorFloat<?> nvqDequantize8bit(ByteSequence<?> bytes, int originalDimensions, float alpha, float x0, float scale, float bias) {
    return impl.nvqDequantize8bit(bytes, originalDimensions, alpha, x0, scale, bias);
=======
  public static VectorFloat<?> nvqDequantize8bit(ByteSequence<?> bytes, int originalDimensions, float growthRate, float midpoint, float scale, float bias) {
    return impl.nvqDequantize8bit(bytes, originalDimensions, growthRate, midpoint, scale, bias);
>>>>>>> a346f66f
  }

  public static VectorFloat<?> nvqDequantize4bit(ByteSequence<?> bytes, int originalDimensions, float growthRate, float midpoint, float scale, float bias) {
    return impl.nvqDequantize4bit(bytes, originalDimensions, growthRate, midpoint, scale, bias);
  }

<<<<<<< HEAD
  public static void nvqDequantize8bit(ByteSequence<?> bytes, float alpha, float x0, float scale, float bias, VectorFloat<?> destination) {
    impl.nvqDequantize8bit(bytes, alpha, x0, scale, bias, destination);
=======
  public static void nvqDequantize8bit(ByteSequence<?> bytes, float growthRate, float midpoint, float scale, float bias, VectorFloat<?> destination) {
    impl.nvqDequantize8bit(bytes, growthRate, midpoint, scale, bias, destination);
>>>>>>> a346f66f
  }

  public static void nvqDequantize4bit(ByteSequence<?> bytes, float growthRate, float midpoint, float scale, float bias, VectorFloat<?> destination) {
    impl.nvqDequantize4bit(bytes, growthRate, midpoint, scale, bias, destination);
  }

  public static void nvqQuantizeNormalized8bit(VectorFloat<?> vector, float growthRate, float midpoint, ByteSequence<?> destination) {
    impl.nvqQuantizeNormalized8bit(vector, growthRate, midpoint, destination);
  }

  public static void nvqQuantizeNormalized4bit(VectorFloat<?> vector, float growthRate, float midpoint, ByteSequence<?> destination) {
    impl.nvqQuantizeNormalized4bit(vector, growthRate, midpoint, destination);
  }

  public static float nvqLoss(VectorFloat<?> vector, float growthRate, float midpoint, int nBits) {
    return impl.nvqLoss(vector, growthRate, midpoint, nBits);
  }
}<|MERGE_RESOLUTION|>--- conflicted
+++ resolved
@@ -252,26 +252,16 @@
     impl.nvqShuffleQueryInPlace8bit(vector);
   }
 
-<<<<<<< HEAD
   public static VectorFloat<?> nvqDequantize8bit(ByteSequence<?> bytes, int originalDimensions, float alpha, float x0, float scale, float bias) {
     return impl.nvqDequantize8bit(bytes, originalDimensions, alpha, x0, scale, bias);
-=======
-  public static VectorFloat<?> nvqDequantize8bit(ByteSequence<?> bytes, int originalDimensions, float growthRate, float midpoint, float scale, float bias) {
-    return impl.nvqDequantize8bit(bytes, originalDimensions, growthRate, midpoint, scale, bias);
->>>>>>> a346f66f
   }
 
   public static VectorFloat<?> nvqDequantize4bit(ByteSequence<?> bytes, int originalDimensions, float growthRate, float midpoint, float scale, float bias) {
     return impl.nvqDequantize4bit(bytes, originalDimensions, growthRate, midpoint, scale, bias);
   }
 
-<<<<<<< HEAD
   public static void nvqDequantize8bit(ByteSequence<?> bytes, float alpha, float x0, float scale, float bias, VectorFloat<?> destination) {
     impl.nvqDequantize8bit(bytes, alpha, x0, scale, bias, destination);
-=======
-  public static void nvqDequantize8bit(ByteSequence<?> bytes, float growthRate, float midpoint, float scale, float bias, VectorFloat<?> destination) {
-    impl.nvqDequantize8bit(bytes, growthRate, midpoint, scale, bias, destination);
->>>>>>> a346f66f
   }
 
   public static void nvqDequantize4bit(ByteSequence<?> bytes, float growthRate, float midpoint, float scale, float bias, VectorFloat<?> destination) {
