--- conflicted
+++ resolved
@@ -208,112 +208,6 @@
   float max(VectorFloat<?> v);
   float min(VectorFloat<?> v);
 
-<<<<<<< HEAD
-  /**
-   * Computes the dot product between a vector and a 8-bit quantized vector (described by its parameters).
-   * We assume that the number of dimensions of the vector and the quantized vector match.
-   * @param vector The query vector
-   * @param bytes The byte sequence where the quantized vector is stored.
-   * @param growthRate The growth rate of the logistic function
-   * @param midpoint the midpoint of the logistic function
-   * @param minValue The minimum value of the subvector
-   * @param maxValue The maximum value of the subvector
-   * @return the dot product
-   */
-  float nvqDotProduct8bit(VectorFloat<?> vector, ByteSequence<?> bytes, float growthRate, float midpoint, float minValue, float maxValue);
-
-  /**
-   * Computes the squared Euclidean distance between a vector and a 8-bit quantized vector (described by its parameters).
-   * We assume that the number of dimensions of the vector and the quantized vector match.
-   * @param vector The query vector
-   * @param bytes The byte sequence where the quantized vector is stored.
-   * @param growthRate The growth rate of the logistic function
-   * @param midpoint the midpoint of the logistic function
-   * @param minValue The minimum value of the subvector
-   * @param maxValue The maximum value of the subvector
-   * @return the squared Euclidean distance
-   */
-  float nvqSquareL2Distance8bit(VectorFloat<?> vector, ByteSequence<?> bytes, float growthRate, float midpoint, float minValue, float maxValue);
-
-  /**
-   * Computes the cosine similarity between a vector and a 8-bit quantized vector (described by its parameters).
-   * We assume that the number of dimensions of the vector and the quantized vector match.
-   * @param vector The query vector
-   * @param bytes The byte sequence where the quantized vector is stored.
-   * @param growthRate The growth rate of the logistic function
-   * @param midpoint the midpoint of the logistic function
-   * @param minValue The minimum value of the subvector
-   * @param maxValue The maximum value of the subvector
-   * @param centroid the global mean vector used to re-center the quantized subvectors.
-   * @return the cosine similarity
-   */
-  float[] nvqCosine8bit(VectorFloat<?> vector, ByteSequence<?> bytes, float growthRate, float midpoint, float minValue, float maxValue, VectorFloat<?> centroid);
-
-  /**
-   * When using 4-bit NVQ quantization and vector instructions, it is easier to unpack all even entries, and then all
-   * uneven entries within register. This method shuffles the query entries so that it matches this order.
-   * See <a href="https://www.vldb.org/pvldb/vol16/p2132-afroozeh.pdf">this reference</a>
-   * @param vector the vector to be shuffled
-   */
-  void nvqShuffleQueryInPlace8bit(VectorFloat<?> vector);
-
-  /**
-   * Dequantize an 8-bit quntized subvector.
-   * @param bytes The byte sequence where the quantized vector is stored.
-   * @param growthRate The growth rate of the logistic function
-   * @param midpoint the midpoint of the logistic function
-   * @param minValue The minimum value of the subvector
-   * @param maxValue The maximum value of the subvector
-   * @return the reconstructed vector
-   */
-  VectorFloat<?> nvqDequantize8bit(ByteSequence<?> bytes, int originalDimensions, float growthRate, float midpoint, float minValue, float maxValue);
-
-  /**
-   * Dequantize an 8-bit quantized subvector into destination
-   * @param bytes The byte sequence where the quantized vector is stored.
-   * @param growthRate The growth rate of the logistic function
-   * @param midpoint the midpoint of the logistic function
-   * @param minValue The minimum value of the subvector
-   * @param maxValue The maximum value of the subvector
-   * @param destination The vector where the reconstructed values are stored
-   */
-  void nvqDequantize8bit(ByteSequence<?> bytes, float growthRate, float midpoint, float minValue, float maxValue, VectorFloat<?> destination);
-
-  /**
-   * Quantize a subvector as an 8-bit quantized subvector.
-   * All values of the vector must be in [0, 1]. For example, the input vector has been
-   * normalized by subtracting the bias and dividing by the scale.
-   * @param vector The vector to quantized
-   * @param growthRate The growth rate of the logistic function
-   * @param midpoint the midpoint of the logistic function
-   * @param minValue The minimum value of the subvector
-   * @param maxValue The maximum value of the subvector
-   * @param destination The vector where the reconstructed values are stored
-   */
-  void nvqQuantize8bit(VectorFloat<?> vector, float growthRate, float midpoint, float minValue, float maxValue, ByteSequence<?> destination);
-
-  /**
-   * Compute the squared error of quantizing the vector with NVQ.
-   * All values of the vector must be in [0, 1]. For example, the input vector has been
-   * normalized by subtracting the bias and dividing by the scale.
-   * @param growthRate The growth rate of the logistic function
-   * @param midpoint the midpoint of the logistic function
-   * @param minValue The minimum value of the subvector
-   * @param maxValue The maximum value of the subvector
-   * @param nBits the number of bits per dimension
-   */
-  float nvqLoss(VectorFloat<?> vector, float growthRate, float midpoint, float minValue, float maxValue, int nBits);
-
-  /**
-   * Compute the squared error of quantizing the vector with a uniform quantizer.
-   * All values of the vector must be in [0, 1]. For example, the input vector has been
-   * normalized by subtracting the bias and dividing by the scale.
-   * @param minValue The minimum value of the subvector
-   * @param maxValue The maximum value of the subvector
-   * @param nBits the number of bits per dimension
-   */
-  float nvqUniformLoss(VectorFloat<?> vector, float minValue, float maxValue, int nBits);
-=======
   default float pqDecodedCosineSimilarity(ByteSequence<?> encoded, int clusterCount, VectorFloat<?> partialSums, VectorFloat<?> aMagnitude, float bMagnitude)
   {
     float sum = 0.0f;
@@ -328,5 +222,108 @@
 
     return (float) (sum / Math.sqrt(aMag * bMagnitude));
   }
->>>>>>> 8a79051b
+  /**
+   * Computes the dot product between a vector and a 8-bit quantized vector (described by its parameters).
+   * We assume that the number of dimensions of the vector and the quantized vector match.
+   * @param vector The query vector
+   * @param bytes The byte sequence where the quantized vector is stored.
+   * @param growthRate The growth rate of the logistic function
+   * @param midpoint the midpoint of the logistic function
+   * @param minValue The minimum value of the subvector
+   * @param maxValue The maximum value of the subvector
+   * @return the dot product
+   */
+  float nvqDotProduct8bit(VectorFloat<?> vector, ByteSequence<?> bytes, float growthRate, float midpoint, float minValue, float maxValue);
+
+  /**
+   * Computes the squared Euclidean distance between a vector and a 8-bit quantized vector (described by its parameters).
+   * We assume that the number of dimensions of the vector and the quantized vector match.
+   * @param vector The query vector
+   * @param bytes The byte sequence where the quantized vector is stored.
+   * @param growthRate The growth rate of the logistic function
+   * @param midpoint the midpoint of the logistic function
+   * @param minValue The minimum value of the subvector
+   * @param maxValue The maximum value of the subvector
+   * @return the squared Euclidean distance
+   */
+  float nvqSquareL2Distance8bit(VectorFloat<?> vector, ByteSequence<?> bytes, float growthRate, float midpoint, float minValue, float maxValue);
+
+  /**
+   * Computes the cosine similarity between a vector and a 8-bit quantized vector (described by its parameters).
+   * We assume that the number of dimensions of the vector and the quantized vector match.
+   * @param vector The query vector
+   * @param bytes The byte sequence where the quantized vector is stored.
+   * @param growthRate The growth rate of the logistic function
+   * @param midpoint the midpoint of the logistic function
+   * @param minValue The minimum value of the subvector
+   * @param maxValue The maximum value of the subvector
+   * @param centroid the global mean vector used to re-center the quantized subvectors.
+   * @return the cosine similarity
+   */
+  float[] nvqCosine8bit(VectorFloat<?> vector, ByteSequence<?> bytes, float growthRate, float midpoint, float minValue, float maxValue, VectorFloat<?> centroid);
+
+  /**
+   * When using 4-bit NVQ quantization and vector instructions, it is easier to unpack all even entries, and then all
+   * uneven entries within register. This method shuffles the query entries so that it matches this order.
+   * See <a href="https://www.vldb.org/pvldb/vol16/p2132-afroozeh.pdf">this reference</a>
+   * @param vector the vector to be shuffled
+   */
+  void nvqShuffleQueryInPlace8bit(VectorFloat<?> vector);
+
+  /**
+   * Dequantize an 8-bit quntized subvector.
+   * @param bytes The byte sequence where the quantized vector is stored.
+   * @param growthRate The growth rate of the logistic function
+   * @param midpoint the midpoint of the logistic function
+   * @param minValue The minimum value of the subvector
+   * @param maxValue The maximum value of the subvector
+   * @return the reconstructed vector
+   */
+  VectorFloat<?> nvqDequantize8bit(ByteSequence<?> bytes, int originalDimensions, float growthRate, float midpoint, float minValue, float maxValue);
+
+  /**
+   * Dequantize an 8-bit quantized subvector into destination
+   * @param bytes The byte sequence where the quantized vector is stored.
+   * @param growthRate The growth rate of the logistic function
+   * @param midpoint the midpoint of the logistic function
+   * @param minValue The minimum value of the subvector
+   * @param maxValue The maximum value of the subvector
+   * @param destination The vector where the reconstructed values are stored
+   */
+  void nvqDequantize8bit(ByteSequence<?> bytes, float growthRate, float midpoint, float minValue, float maxValue, VectorFloat<?> destination);
+
+  /**
+   * Quantize a subvector as an 8-bit quantized subvector.
+   * All values of the vector must be in [0, 1]. For example, the input vector has been
+   * normalized by subtracting the bias and dividing by the scale.
+   * @param vector The vector to quantized
+   * @param growthRate The growth rate of the logistic function
+   * @param midpoint the midpoint of the logistic function
+   * @param minValue The minimum value of the subvector
+   * @param maxValue The maximum value of the subvector
+   * @param destination The vector where the reconstructed values are stored
+   */
+  void nvqQuantize8bit(VectorFloat<?> vector, float growthRate, float midpoint, float minValue, float maxValue, ByteSequence<?> destination);
+
+  /**
+   * Compute the squared error of quantizing the vector with NVQ.
+   * All values of the vector must be in [0, 1]. For example, the input vector has been
+   * normalized by subtracting the bias and dividing by the scale.
+   * @param growthRate The growth rate of the logistic function
+   * @param midpoint the midpoint of the logistic function
+   * @param minValue The minimum value of the subvector
+   * @param maxValue The maximum value of the subvector
+   * @param nBits the number of bits per dimension
+   */
+  float nvqLoss(VectorFloat<?> vector, float growthRate, float midpoint, float minValue, float maxValue, int nBits);
+
+  /**
+   * Compute the squared error of quantizing the vector with a uniform quantizer.
+   * All values of the vector must be in [0, 1]. For example, the input vector has been
+   * normalized by subtracting the bias and dividing by the scale.
+   * @param minValue The minimum value of the subvector
+   * @param maxValue The maximum value of the subvector
+   * @param nBits the number of bits per dimension
+   */
+  float nvqUniformLoss(VectorFloat<?> vector, float minValue, float maxValue, int nBits);
 }