--- conflicted
+++ resolved
@@ -16,59 +16,20 @@
 
 package io.github.jbellis.jvector.example;
 
-<<<<<<< HEAD
-=======
-import io.github.jbellis.jvector.disk.CachingGraphIndex;
-import io.github.jbellis.jvector.disk.OnDiskGraphIndex;
->>>>>>> 04339e1d
 import io.github.jbellis.jvector.example.util.DataSet;
-import io.github.jbellis.jvector.example.util.DataSetCreator;
-import io.github.jbellis.jvector.example.util.DownloadHelper;
 import io.github.jbellis.jvector.example.util.Hdf5Loader;
-<<<<<<< HEAD
 import io.github.jbellis.jvector.graph.GraphIndexBuilder;
 import io.github.jbellis.jvector.graph.GraphSearcher;
 import io.github.jbellis.jvector.graph.ListRandomAccessVectorValues;
 import io.github.jbellis.jvector.graph.OnHeapGraphIndex;
 import io.github.jbellis.jvector.graph.SearchResult;
 import io.github.jbellis.jvector.util.FixedBitSet;
-=======
-import io.github.jbellis.jvector.example.util.ReaderSupplierFactory;
-import io.github.jbellis.jvector.example.util.SiftLoader;
-import io.github.jbellis.jvector.graph.GraphIndex;
-import io.github.jbellis.jvector.graph.GraphIndexBuilder;
-import io.github.jbellis.jvector.graph.GraphSearcher;
-import io.github.jbellis.jvector.graph.ListRandomAccessVectorValues;
-import io.github.jbellis.jvector.graph.NodeSimilarity;
-import io.github.jbellis.jvector.graph.RandomAccessVectorValues;
-import io.github.jbellis.jvector.graph.SearchResult;
-import io.github.jbellis.jvector.pq.BinaryQuantization;
-import io.github.jbellis.jvector.pq.CompressedVectors;
-import io.github.jbellis.jvector.pq.ProductQuantization;
-import io.github.jbellis.jvector.pq.VectorCompressor;
-import io.github.jbellis.jvector.util.Bits;
->>>>>>> 04339e1d
 import io.github.jbellis.jvector.vector.VectorEncoding;
 
 import java.io.IOException;
-<<<<<<< HEAD
 import java.util.List;
 import java.util.Random;
 import java.util.concurrent.atomic.LongAdder;
-=======
-import java.nio.file.Files;
-import java.nio.file.Path;
-import java.util.Arrays;
-import java.util.IdentityHashMap;
-import java.util.List;
-import java.util.Map;
-import java.util.Set;
-import java.util.concurrent.atomic.LongAdder;
-import java.util.function.Function;
-import java.util.regex.Pattern;
-import java.util.stream.Collectors;
->>>>>>> 04339e1d
-import java.util.stream.IntStream;
 
 import static io.github.jbellis.jvector.vector.VectorEncoding.FLOAT32;
 import static io.github.jbellis.jvector.vector.VectorSimilarityFunction.EUCLIDEAN;
@@ -78,7 +39,6 @@
  * Tests GraphIndexes against vectors from various datasets
  */
 public class Bench {
-<<<<<<< HEAD
     /**
      * build a graph and generate datapoints for acceptable ordinal counts ranging from
      * 1% of the DataSet size, to 1/2 of the graph size, and for topK from 1 .. 1000
@@ -86,23 +46,11 @@
     private static void testOneGraph(int M, int efConstruction, DataSet ds) throws IOException {
         int nVectors = ds.baseVectors.size();
         var floatVectors = new ListRandomAccessVectorValues(ds.baseVectors.subList(0, nVectors), ds.baseVectors.get(0).length);
-=======
-    private static void testRecall(int M,
-                                   int efConstruction,
-                                   List<Function<DataSet, VectorCompressor<?>>> compressionGrid,
-                                   List<Integer> efSearchOptions,
-                                   DataSet ds,
-                                   Path testDirectory) throws IOException
-    {
-        var floatVectors = new ListRandomAccessVectorValues(ds.baseVectors, ds.baseVectors.get(0).length);
-        var topK = ds.groundTruth.get(0).size();
->>>>>>> 04339e1d
 
         var start = System.nanoTime();
-        var builder = new GraphIndexBuilder<>(floatVectors, VectorEncoding.FLOAT32, ds.similarityFunction, M, efConstruction, 1.2f, 1.2f);
+        var builder = new GraphIndexBuilder<>(floatVectors, VectorEncoding.FLOAT32, ds.similarityFunction, M, efConstruction, 1.2f, 1.4f);
         var onHeapGraph = builder.build();
-<<<<<<< HEAD
-        var avgShortEdges = IntStream.range(0, onHeapGraph.size()).mapToDouble(i -> onHeapGraph.getNeighbors(i).getShortEdges()).average().orElseThrow();
+        var avgShortEdges = onHeapGraph.getAverageShortEdges();
         System.out.format("Build N=%d M=%d ef=%d in %.2fs with %.2f short edges%n",
                 floatVectors.size(), M, efConstruction, (System.nanoTime() - start) / 1_000_000_000.0, avgShortEdges);
 
@@ -116,49 +64,9 @@
             for (var topK : List.of(1, 3, 5, 10, 20, 30, 50, 75, 100, 200, 500, 1000)) {
                 if (topK >= i) {
                     break;
-=======
-        System.out.format("Build M=%d ef=%d in %.2fs with avg degree %.2f and %.2f short edges%n",
-                          M, efConstruction, (System.nanoTime() - start) / 1_000_000_000.0, onHeapGraph.getAverageDegree(), onHeapGraph.getAverageShortEdges());
-
-        var graphPath = testDirectory.resolve("graph" + M + efConstruction + ds.name);
-        try {
-            try (var outputStream = new DataOutputStream(new BufferedOutputStream(Files.newOutputStream(graphPath)))) {
-                OnDiskGraphIndex.write(onHeapGraph, floatVectors, outputStream);
-            }
-            try (var onDiskGraph = new CachingGraphIndex(new OnDiskGraphIndex<>(ReaderSupplierFactory.open(graphPath), 0))) {
-                for (var cf : compressionGrid) {
-                    var compressor = getCompressor(cf, ds);
-                    CompressedVectors cv;
-                    if (compressor == null) {
-                        cv = null;
-                        System.out.format("Uncompressed vectors%n");
-                    } else {
-                        start = System.nanoTime();
-                        var quantizedVectors = compressor.encodeAll(ds.baseVectors);
-                        cv = compressor.createCompressedVectors(quantizedVectors);
-                        System.out.format("%s encoded %,d vectors [%.2f MB] in %.2fs%n", compressor, ds.baseVectors.size(), (cv.ramBytesUsed() / 1024f / 1024f), (System.nanoTime() - start) / 1_000_000_000.0);
-                    }
-
-                    int queryRuns = 2;
-                    for (int overquery : efSearchOptions) {
-                        start = System.nanoTime();
-                        if (compressor == null) {
-                            // include both in-memory and on-disk search of uncompressed vectors
-                            var pqr = performQueries(ds, floatVectors, cv, onHeapGraph, topK, topK * overquery, queryRuns);
-                            var recall = ((double) pqr.topKFound) / (queryRuns * ds.queryVectors.size() * topK);
-                            System.out.format("  Query %s top %d/%d recall %.4f in %.2fs after %,d nodes visited%n",
-                                              "(memory)", topK, overquery, recall, (System.nanoTime() - start) / 1_000_000_000.0, pqr.nodesVisited);
-                        }
-                        var pqr = performQueries(ds, floatVectors, cv, onDiskGraph, topK, topK * overquery, queryRuns);
-                        var recall = ((double) pqr.topKFound) / (queryRuns * ds.queryVectors.size() * topK);
-                        System.out.format("  Query %stop %d/%d recall %.4f in %.2fs after %,d nodes visited%n",
-                                          compressor == null ? "(disk) " : "", topK, overquery, recall, (System.nanoTime() - start) / 1_000_000_000.0, pqr.nodesVisited);
-                    }
->>>>>>> 04339e1d
                 }
                 runQueries(ds.queryVectors.subList(0, queryCount), topK, floatVectors, onHeapGraph, bits);
             }
-<<<<<<< HEAD
         }
         runQueries(ds.queryVectors.subList(0, queryCount), 100, floatVectors, onHeapGraph, null);
     }
@@ -174,83 +82,12 @@
             System.out.printf("Looking for top %d of %d ordinals required visiting %d nodes%n", topK, onHeapGraph.size(), visited.sum() / queries.size());
         } else {
             System.out.printf("Looking for top %d of %d ordinals required visiting %d nodes%n", topK, nBitsSet, visited.sum() / queries.size());
-=======
-        } finally {
-            Files.deleteIfExists(graphPath);
-        }
-    }
-
-    // avoid recomputing the compressor repeatedly (this is a relatively small memory footprint)
-    private static final Map<Function<DataSet, VectorCompressor<?>>, VectorCompressor<?>> cachedCompressors = new IdentityHashMap<>();
-    private static VectorCompressor<?> getCompressor(Function<DataSet, VectorCompressor<?>> cf, DataSet ds) {
-        if (cf == null) {
-            return null;
-        }
-        return cachedCompressors.computeIfAbsent(cf, __ -> {
-            var start = System.nanoTime();
-            var compressor = cf.apply(ds);
-            System.out.format("%s build in %.2fs,%n", compressor, (System.nanoTime() - start) / 1_000_000_000.0);
-            return compressor;
-        });
-    }
-
-    static class ResultSummary {
-        final int topKFound;
-        final long nodesVisited;
-
-        ResultSummary(int topKFound, long nodesVisited) {
-            this.topKFound = topKFound;
-            this.nodesVisited = nodesVisited;
-        }
-    }
-
-    private static long topKCorrect(int topK, int[] resultNodes, Set<Integer> gt) {
-        int count = Math.min(resultNodes.length, topK);
-        // stream the first count results into a Set
-        var resultSet = Arrays.stream(resultNodes, 0, count)
-                .boxed()
-                .collect(Collectors.toSet());
-        assert resultSet.size() == count : String.format("%s duplicate results out of %s", count - resultSet.size(), count);
-        return resultSet.stream().filter(gt::contains).count();
-    }
-
-    private static long topKCorrect(int topK, SearchResult.NodeScore[] nn, Set<Integer> gt) {
-        var a = Arrays.stream(nn).mapToInt(nodeScore -> nodeScore.node).toArray();
-        return topKCorrect(topK, a, gt);
-    }
-
-    private static ResultSummary performQueries(DataSet ds, RandomAccessVectorValues<float[]> exactVv, CompressedVectors cv, GraphIndex<float[]> index, int topK, int efSearch, int queryRuns) {
-        assert efSearch >= topK;
-        LongAdder topKfound = new LongAdder();
-        LongAdder nodesVisited = new LongAdder();
-        for (int k = 0; k < queryRuns; k++) {
-            IntStream.range(0, ds.queryVectors.size()).parallel().forEach(i -> {
-                var queryVector = ds.queryVectors.get(i);
-                SearchResult sr;
-                if (cv != null) {
-                    var view = index.getView();
-                    NodeSimilarity.ApproximateScoreFunction sf = cv.approximateScoreFunctionFor(queryVector, ds.similarityFunction);
-                    NodeSimilarity.ReRanker<float[]> rr = (j, vectors) -> ds.similarityFunction.compare(queryVector, vectors.get(j));
-                    sr = new GraphSearcher.Builder<>(view)
-                            .build()
-                            .search(sf, rr, efSearch, Bits.ALL);
-                } else {
-                    sr = GraphSearcher.search(queryVector, efSearch, exactVv, VectorEncoding.FLOAT32, ds.similarityFunction, index, Bits.ALL);
-                }
-
-                var gt = ds.groundTruth.get(i);
-                var n = topKCorrect(topK, sr.getNodes(), gt);
-                topKfound.add(n);
-                nodesVisited.add(sr.getVisitedCount());
-            });
->>>>>>> 04339e1d
         }
     }
 
     public static void main(String[] args) throws IOException {
         System.out.println("Heap space available is " + Runtime.getRuntime().maxMemory());
 
-<<<<<<< HEAD
         var files = List.of(
                 "hdf5/nytimes-256-angular.hdf5",
                 "hdf5/glove-100-angular.hdf5",
@@ -270,94 +107,6 @@
                                  fullDataSet.queryVectors,
                                  fullDataSet.groundTruth);
             testOneGraph(16, 100, ds);
-=======
-        var mGrid = List.of(16); // List.of(8, 12, 16, 24, 32, 48, 64);
-        var efConstructionGrid = List.of(100); // List.of(60, 80, 100, 120, 160, 200, 400, 600, 800);
-        var efSearchGrid = List.of(1, 2);
-        List<Function<DataSet, VectorCompressor<?>>> compressionGrid = Arrays.asList(
-                null, // uncompressed
-                ds -> BinaryQuantization.compute(ds.getBaseRavv()),
-                ds -> ProductQuantization.compute(ds.getBaseRavv(), ds.getDimension() / 4, ds.similarityFunction == VectorSimilarityFunction.EUCLIDEAN),
-                ds -> ProductQuantization.compute(ds.getBaseRavv(), ds.getDimension() / 8, ds.similarityFunction == VectorSimilarityFunction.EUCLIDEAN));
-
-        // args is list of regexes, possibly needing to be split by whitespace.
-        // generate a regex that matches any regex in args, or if args is empty/null, match everything
-        var regex = args.length == 0 ? ".*" : Arrays.stream(args).flatMap(s -> Arrays.stream(s.split("\\s"))).map(s -> "(?:" + s + ")").collect(Collectors.joining("|"));
-        // compile regex and do substring matching using find
-        var pattern = Pattern.compile(regex);
-
-        // 2D grid, built and calculated at runtime
-        if (pattern.matcher("2dgrid").find()) {
-            var grid2d = DataSetCreator.create2DGrid(4_000_000, 10_000, 100);
-            gridSearch(grid2d, compressionGrid, mGrid, efConstructionGrid, efSearchGrid);
-            cachedCompressors.clear();
-        }
-
-        // large embeddings calculated by Neighborhood Watch.  100k files by default; 1M also available
-        var nwFiles = List.of(
-                "intfloat_e5-small-v2_100000",
-                "intfloat_e5-base-v2_100000",
-                "intfloat_e5-large-v2_100000",
-                "textembedding-gecko_100000",
-                "ada_002_100000");
-        for (var nwDatasetName : nwFiles) {
-            if (pattern.matcher(nwDatasetName).find()) {
-                DownloadHelper.maybeDownloadFvecs(nwDatasetName);
-                gridSearch(loadNWDataData(nwDatasetName), compressionGrid, mGrid, efConstructionGrid, efSearchGrid);
-                cachedCompressors.clear();
-            }
-        }
-
-        // smaller vectors from ann-benchmarks
-        var hdf5Files = List.of(
-                // large files not yet supported
-                // "hdf5/deep-image-96-angular.hdf5",
-                // "hdf5/gist-960-euclidean.hdf5",
-                "glove-25-angular.hdf5",
-                "glove-50-angular.hdf5",
-                "lastfm-64-dot.hdf5",
-                "glove-100-angular.hdf5",
-                "glove-200-angular.hdf5",
-                "nytimes-256-angular.hdf5",
-                "sift-128-euclidean.hdf5");
-        for (var f : hdf5Files) {
-            if (pattern.matcher(f).find()) {
-                DownloadHelper.maybeDownloadHdf5(f);
-                gridSearch(Hdf5Loader.load(f), compressionGrid, mGrid, efConstructionGrid, efSearchGrid);
-                cachedCompressors.clear();
-            }
-        }
-    }
-
-    private static DataSet loadNWDataData(String name) throws IOException {
-        var path = "wikipedia_squad/100k";
-        var baseVectors = SiftLoader.readFvecs("fvec/" + path + "/" + name + "_base_vectors.fvec");
-        var queryVectors = SiftLoader.readFvecs("fvec/" + path + "/" + name + "_query_vectors_10000.fvec");
-        var gt = SiftLoader.readIvecs("fvec/" + path + "/" + name + "_indices_query_10000.ivec");
-        var ds = DataSet.getScrubbedDataSet(name,
-                             VectorSimilarityFunction.DOT_PRODUCT,
-                             baseVectors,
-                             queryVectors,
-                             gt);
-        return ds;
-    }
-
-    private static void gridSearch(DataSet ds,
-                                   List<Function<DataSet, VectorCompressor<?>>> compressionGrid,
-                                   List<Integer> mGrid,
-                                   List<Integer> efConstructionGrid,
-                                   List<Integer> efSearchFactor) throws IOException
-    {
-        var testDirectory = Files.createTempDirectory("BenchGraphDir");
-        try {
-            for (int M : mGrid) {
-                for (int efC : efConstructionGrid) {
-                    testRecall(M, efC, compressionGrid, efSearchFactor, ds, testDirectory);
-                }
-            }
-        } finally {
-            Files.delete(testDirectory);
->>>>>>> 04339e1d
         }
     }
 }