/*
 * Copyright DataStax, Inc.
 *
 * Licensed under the Apache License, Version 2.0 (the "License");
 * you may not use this file except in compliance with the License.
 * You may obtain a copy of the License at
 *
 * http://www.apache.org/licenses/LICENSE-2.0
 *
 * Unless required by applicable law or agreed to in writing, software
 * distributed under the License is distributed on an "AS IS" BASIS,
 * WITHOUT WARRANTIES OR CONDITIONS OF ANY KIND, either express or implied.
 * See the License for the specific language governing permissions and
 * limitations under the License.
 */

package io.github.jbellis.jvector.vector;

import io.github.jbellis.jvector.vector.cnative.NativeSimdOps;
import io.github.jbellis.jvector.vector.types.ByteSequence;
import io.github.jbellis.jvector.vector.types.VectorFloat;

import java.util.List;

/**
 * VectorUtilSupport implementation that prefers native/Panama SIMD.
 */
final class NativeVectorUtilSupport implements VectorUtilSupport
{
    @Override
    public float dotProduct(VectorFloat<?> a, VectorFloat<?> b) {
        return this.dotProduct(a, 0, b, 0, a.length());
    }

    @Override
    public float cosine(VectorFloat<?> v1, VectorFloat<?> v2) {
        return VectorSimdOps.cosineSimilarity((MemorySegmentVectorFloat)v1, (MemorySegmentVectorFloat)v2);
    }

    @Override
    public float cosine(VectorFloat<?> a, int aoffset, VectorFloat<?> b, int boffset, int length) {
        return VectorSimdOps.cosineSimilarity((MemorySegmentVectorFloat)a, aoffset, (MemorySegmentVectorFloat)b, boffset, length);
    }

    @Override
    public float squareDistance(VectorFloat<?> a, VectorFloat<?> b) {
         return this.squareDistance(a, 0, b, 0, a.length());
    }

    @Override
    public float squareDistance(VectorFloat<?> a, int aoffset, VectorFloat<?> b, int boffset, int length) {
        return VectorSimdOps.squareDistance((MemorySegmentVectorFloat) a, aoffset, (MemorySegmentVectorFloat) b, boffset, length);
    }

    @Override
    public float dotProduct(VectorFloat<?> a, int aoffset, VectorFloat<?> b, int boffset, int length) {
        return VectorSimdOps.dotProduct((MemorySegmentVectorFloat) a, aoffset, (MemorySegmentVectorFloat) b, boffset, length);
    }

    @Override
    public VectorFloat<?> sum(List<VectorFloat<?>> vectors) {
        return VectorSimdOps.sum(vectors);
    }

    @Override
    public float sum(VectorFloat<?> vector) {
        return VectorSimdOps.sum((MemorySegmentVectorFloat) vector);
    }

    @Override
    public void scale(VectorFloat<?> vector, float multiplier) {
        VectorSimdOps.scale((MemorySegmentVectorFloat) vector, multiplier);
    }

    @Override
    public void addInPlace(VectorFloat<?> v1, VectorFloat<?> v2) {
        VectorSimdOps.addInPlace((MemorySegmentVectorFloat)v1, (MemorySegmentVectorFloat)v2);
    }

    @Override
    public void addInPlace(VectorFloat<?> vector, float value) {
        VectorSimdOps.addInPlace((MemorySegmentVectorFloat) vector, value);
    }

    @Override
    public void subInPlace(VectorFloat<?> v1, VectorFloat<?> v2) {
        VectorSimdOps.subInPlace((MemorySegmentVectorFloat)v1, (MemorySegmentVectorFloat)v2);
    }

    @Override
    public void subInPlace(VectorFloat<?> vector, float value) {
        VectorSimdOps.subInPlace((MemorySegmentVectorFloat)vector, value);
    }

    @Override
    public VectorFloat<?> sub(VectorFloat<?> a, VectorFloat<?> b) {
        if (a.length() != b.length()) {
            throw new IllegalArgumentException("Vectors must be the same length");
        }
        return sub(a, 0, b, 0, a.length());
    }

    @Override
    public VectorFloat<?> sub(VectorFloat<?> a, float value) {
        return VectorSimdOps.sub((MemorySegmentVectorFloat) a, 0, value, a.length());
    }

    @Override
    public VectorFloat<?> sub(VectorFloat<?> a, int aOffset, VectorFloat<?> b, int bOffset, int length) {
        return VectorSimdOps.sub((MemorySegmentVectorFloat) a, aOffset, (MemorySegmentVectorFloat) b, bOffset, length);
    }

    @Override
    public float assembleAndSum(VectorFloat<?> data, int dataBase, ByteSequence<?> baseOffsets) {
        assert baseOffsets.offset() == 0 : "Base offsets are expected to have an offset of 0. Found: " + baseOffsets.offset();
        return NativeSimdOps.assemble_and_sum_f32_512(((MemorySegmentVectorFloat)data).get(), dataBase, ((MemorySegmentByteSequence)baseOffsets).get(), baseOffsets.length());
    }

    @Override
    public int hammingDistance(long[] v1, long[] v2) {
        return VectorSimdOps.hammingDistance(v1, v2);
    }

    @Override
    public float max(VectorFloat<?> vector) {
        return VectorSimdOps.max((MemorySegmentVectorFloat) vector);
    }

    @Override
    public float min(VectorFloat<?> vector) {
        return VectorSimdOps.min((MemorySegmentVectorFloat) vector);
    }

    @Override
    public void calculatePartialSums(VectorFloat<?> codebook, int codebookBase, int size, int clusterCount, VectorFloat<?> query, int queryOffset, VectorSimilarityFunction vsf, VectorFloat<?> partialSums) {
        switch (vsf) {
            case DOT_PRODUCT -> NativeSimdOps.calculate_partial_sums_dot_f32_512(((MemorySegmentVectorFloat)codebook).get(), codebookBase, size, clusterCount, ((MemorySegmentVectorFloat)query).get(), queryOffset, ((MemorySegmentVectorFloat)partialSums).get());
            case EUCLIDEAN -> NativeSimdOps.calculate_partial_sums_euclidean_f32_512(((MemorySegmentVectorFloat)codebook).get(), codebookBase, size, clusterCount, ((MemorySegmentVectorFloat)query).get(), queryOffset, ((MemorySegmentVectorFloat)partialSums).get());
            case COSINE -> throw new UnsupportedOperationException("Cosine similarity not supported for calculatePartialSums");
        }
    }

    @Override
    public void calculatePartialSums(VectorFloat<?> codebook, int codebookBase, int size, int clusterCount, VectorFloat<?> query, int queryOffset, VectorSimilarityFunction vsf, VectorFloat<?> partialSums, VectorFloat<?> partialBestDistances) {
        switch (vsf) {
            case DOT_PRODUCT -> NativeSimdOps.calculate_partial_sums_best_dot_f32_512(((MemorySegmentVectorFloat)codebook).get(), codebookBase, size, clusterCount, ((MemorySegmentVectorFloat)query).get(), queryOffset, ((MemorySegmentVectorFloat)partialSums).get(), ((MemorySegmentVectorFloat)partialBestDistances).get());
            case EUCLIDEAN -> NativeSimdOps.calculate_partial_sums_best_euclidean_f32_512(((MemorySegmentVectorFloat)codebook).get(), codebookBase, size, clusterCount, ((MemorySegmentVectorFloat)query).get(), queryOffset, ((MemorySegmentVectorFloat)partialSums).get(), ((MemorySegmentVectorFloat)partialBestDistances).get());
            case COSINE -> throw new UnsupportedOperationException("Cosine similarity not supported for calculatePartialSums");
        }
    }

    @Override
    public void quantizePartials(float delta, VectorFloat<?> partials, VectorFloat<?> partialBases, ByteSequence<?> quantizedPartials) {
        VectorSimdOps.quantizePartials(delta, (MemorySegmentVectorFloat) partials, (MemorySegmentVectorFloat) partialBases, (MemorySegmentByteSequence) quantizedPartials);
    }

    @Override
    public void bulkShuffleQuantizedSimilarity(ByteSequence<?> shuffles, int codebookCount, ByteSequence<?> quantizedPartials, float delta, float bestDistance, VectorSimilarityFunction vsf, VectorFloat<?> results) {
        assert shuffles.offset() == 0 : "Bulk shuffle shuffles are expected to have an offset of 0. Found: " + shuffles.offset();
        switch (vsf) {
            case DOT_PRODUCT -> NativeSimdOps.bulk_quantized_shuffle_dot_f32_512(((MemorySegmentByteSequence) shuffles).get(), codebookCount, ((MemorySegmentByteSequence) quantizedPartials).get(), delta, bestDistance, ((MemorySegmentVectorFloat) results).get());
            case EUCLIDEAN -> NativeSimdOps.bulk_quantized_shuffle_euclidean_f32_512(((MemorySegmentByteSequence) shuffles).get(), codebookCount, ((MemorySegmentByteSequence) quantizedPartials).get(), delta, bestDistance, ((MemorySegmentVectorFloat) results).get());
            case COSINE -> throw new UnsupportedOperationException("Cosine similarity not supported for bulkShuffleQuantizedSimilarity");
        }
    }

    @Override
    public void bulkShuffleQuantizedSimilarityCosine(ByteSequence<?> shuffles, int codebookCount,
                                                     ByteSequence<?> quantizedPartialSums, float sumDelta, float minDistance,
                                                     ByteSequence<?> quantizedPartialSquaredMagnitudes, float magnitudeDelta, float minMagnitude,
                                                     float queryMagnitudeSquared, VectorFloat<?> results) {
        assert shuffles.offset() == 0 : "Bulk shuffle shuffles are expected to have an offset of 0. Found: " + shuffles.offset();
        NativeSimdOps.bulk_quantized_shuffle_cosine_f32_512(((MemorySegmentByteSequence) shuffles).get(), codebookCount, ((MemorySegmentByteSequence) quantizedPartialSums).get(), sumDelta, minDistance,
                ((MemorySegmentByteSequence) quantizedPartialSquaredMagnitudes).get(), magnitudeDelta, minMagnitude, queryMagnitudeSquared, ((MemorySegmentVectorFloat) results).get());
    }

    @Override
<<<<<<< HEAD
    public float nvqDotProduct8bit(VectorFloat<?> vector, ByteSequence<?> bytes, float growthRate, float midpoint, float minValue, float maxValue) {
        return VectorSimdOps.nvqDotProduct8bit(
                (MemorySegmentVectorFloat) vector, (MemorySegmentByteSequence) bytes,
                growthRate, midpoint, minValue, maxValue
        );
    }

    @Override
    public float nvqSquareL2Distance8bit(VectorFloat<?> vector, ByteSequence<?> bytes, float growthRate, float midpoint, float minValue, float maxValue) {
        return VectorSimdOps.nvqSquareDistance8bit(
                (MemorySegmentVectorFloat) vector, (MemorySegmentByteSequence) bytes,
                growthRate, midpoint, minValue, maxValue
        );
    }

    @Override
    public float[] nvqCosine8bit(VectorFloat<?> vector, ByteSequence<?> bytes, float growthRate, float midpoint, float minValue, float maxValue, VectorFloat<?> centroid) {
        return VectorSimdOps.nvqCosine8bit(
                (MemorySegmentVectorFloat) vector, (MemorySegmentByteSequence) bytes,
                growthRate, midpoint, minValue, maxValue,
                (MemorySegmentVectorFloat) centroid
        );
    }

    @Override
    public void nvqShuffleQueryInPlace8bit(VectorFloat<?> vector) {
        VectorSimdOps.nvqShuffleQueryInPlace8bit((MemorySegmentVectorFloat) vector);
    }

    @Override
    public VectorFloat<?> nvqDequantize8bit(ByteSequence<?> bytes, int originalDimensions, float growthRate, float midpoint, float minValue, float maxValue) {
        var res = new MemorySegmentVectorFloat(new float[originalDimensions]);

        var logisticBias = VectorSimdOps.logistic(0, growthRate, midpoint);
        var logisticScale = VectorSimdOps.logistic(1, growthRate, midpoint) - logisticBias;

        VectorSimdOps.nvqDequantize8bit((MemorySegmentByteSequence) bytes, growthRate, midpoint, logisticScale, logisticBias, res);
        return res;
    }

    @Override
    public void nvqDequantize8bit(ByteSequence<?> bytes, float growthRate, float midpoint, float minValue, float maxValue, VectorFloat<?> destination) {
        var logisticBias = VectorSimdOps.logistic(minValue, growthRate, midpoint);
        var logisticScale = VectorSimdOps.logistic(maxValue, growthRate, midpoint) - logisticBias;

        VectorSimdOps. nvqDequantize8bit(
                (MemorySegmentByteSequence) bytes, growthRate, midpoint, logisticScale, logisticBias,
                (MemorySegmentVectorFloat) destination
        );
    }

    @Override
    public void nvqQuantize8bit(VectorFloat<?> vector, float growthRate, float midpoint, float minValue, float maxValue, ByteSequence<?> destination) {
        VectorSimdOps.nvqQuantize8bit((MemorySegmentVectorFloat) vector, growthRate, midpoint, minValue, maxValue, (MemorySegmentByteSequence) destination);
    }

    @Override
    public float nvqLoss(VectorFloat<?> vector, float growthRate, float midpoint, float minValue, float maxValue, int nBits) {
        return VectorSimdOps.nvqLoss((MemorySegmentVectorFloat) vector, growthRate, midpoint, minValue, maxValue, nBits);
    }

    @Override
    public float nvqUniformLoss(VectorFloat<?> vector, float minValue, float maxValue, int nBits) {
        return VectorSimdOps.nvqUniformLoss((MemorySegmentVectorFloat) vector, minValue, maxValue, nBits);
=======
    public float pqDecodedCosineSimilarity(ByteSequence<?> encoded, int clusterCount, VectorFloat<?> partialSums, VectorFloat<?> aMagnitude, float bMagnitude)
    {
        assert encoded.offset() == 0 : "Bulk shuffle shuffles are expected to have an offset of 0. Found: " + encoded.offset();
        return NativeSimdOps.pq_decoded_cosine_similarity_f32_512(((MemorySegmentByteSequence) encoded).get(), encoded.length(), clusterCount, ((MemorySegmentVectorFloat) partialSums).get(), ((MemorySegmentVectorFloat) aMagnitude).get(), bMagnitude);
>>>>>>> 8a79051b
    }
}<|MERGE_RESOLUTION|>--- conflicted
+++ resolved
@@ -175,7 +175,13 @@
     }
 
     @Override
-<<<<<<< HEAD
+    public float pqDecodedCosineSimilarity(ByteSequence<?> encoded, int clusterCount, VectorFloat<?> partialSums, VectorFloat<?> aMagnitude, float bMagnitude)
+    {
+        assert encoded.offset() == 0 : "Bulk shuffle shuffles are expected to have an offset of 0. Found: " + encoded.offset();
+        return NativeSimdOps.pq_decoded_cosine_similarity_f32_512(((MemorySegmentByteSequence) encoded).get(), encoded.length(), clusterCount, ((MemorySegmentVectorFloat) partialSums).get(), ((MemorySegmentVectorFloat) aMagnitude).get(), bMagnitude);
+    }
+
+    @Override
     public float nvqDotProduct8bit(VectorFloat<?> vector, ByteSequence<?> bytes, float growthRate, float midpoint, float minValue, float maxValue) {
         return VectorSimdOps.nvqDotProduct8bit(
                 (MemorySegmentVectorFloat) vector, (MemorySegmentByteSequence) bytes,
@@ -240,11 +246,5 @@
     @Override
     public float nvqUniformLoss(VectorFloat<?> vector, float minValue, float maxValue, int nBits) {
         return VectorSimdOps.nvqUniformLoss((MemorySegmentVectorFloat) vector, minValue, maxValue, nBits);
-=======
-    public float pqDecodedCosineSimilarity(ByteSequence<?> encoded, int clusterCount, VectorFloat<?> partialSums, VectorFloat<?> aMagnitude, float bMagnitude)
-    {
-        assert encoded.offset() == 0 : "Bulk shuffle shuffles are expected to have an offset of 0. Found: " + encoded.offset();
-        return NativeSimdOps.pq_decoded_cosine_similarity_f32_512(((MemorySegmentByteSequence) encoded).get(), encoded.length(), clusterCount, ((MemorySegmentVectorFloat) partialSums).get(), ((MemorySegmentVectorFloat) aMagnitude).get(), bMagnitude);
->>>>>>> 8a79051b
     }
 }