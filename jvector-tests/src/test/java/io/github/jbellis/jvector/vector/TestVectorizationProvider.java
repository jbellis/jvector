/*
 * Copyright DataStax, Inc.
 *
 * Licensed under the Apache License, Version 2.0 (the "License");
 * you may not use this file except in compliance with the License.
 * You may obtain a copy of the License at
 *
 * http://www.apache.org/licenses/LICENSE-2.0
 *
 * Unless required by applicable law or agreed to in writing, software
 * distributed under the License is distributed on an "AS IS" BASIS,
 * WITHOUT WARRANTIES OR CONDITIONS OF ANY KIND, either express or implied.
 * See the License for the specific language governing permissions and
 * limitations under the License.
 */

package io.github.jbellis.jvector.vector;

import java.util.Random;

import io.github.jbellis.jvector.graph.GraphIndexTestCase;
import io.github.jbellis.jvector.vector.types.VectorByte;
import io.github.jbellis.jvector.vector.types.VectorFloat;
import io.github.jbellis.jvector.vector.types.VectorTypeSupport;

import org.junit.Assert;
import org.junit.Assume;
import org.junit.Test;


public class TestVectorizationProvider {
    static boolean hasSimd = VectorizationProvider.vectorModulePresentAndReadable();
    static final Random r = new Random();
    @Test
    public void testSimilarityMetricsFloat() {
        Assume.assumeTrue(hasSimd);

        VectorizationProvider a = new DefaultVectorizationProvider();
        VectorTypeSupport aTypes = new ArrayVectorProvider();

        VectorizationProvider b = VectorizationProvider.getInstance();
        VectorTypeSupport bTypes = VectorizationProvider.getInstance().getVectorTypeSupport();

        for (int i = 0; i < 1000; i++) {
            long seed = System.nanoTime();
            r.setSeed(seed);
            VectorFloat<?> v1a = GraphIndexTestCase.randomVector(aTypes, r, 1021); //prime numbers so we test tail
            VectorFloat<?> v2a = GraphIndexTestCase.randomVector(aTypes, r, 1021); //prime numbers

            r.setSeed(seed);
            VectorFloat<?> v1b = GraphIndexTestCase.randomVector(bTypes, r, 1021); //prime numbers
            VectorFloat<?> v2b = GraphIndexTestCase.randomVector(bTypes, r, 1021); //prime numbers

<<<<<<< HEAD
            Assert.assertEquals(a.getVectorUtilSupport().dotProduct(v1a,v2a), b.getVectorUtilSupport().dotProduct(v1b, v2b), 0.00001f);
            Assert.assertEquals(a.getVectorUtilSupport().cosine(v1a,v2a), b.getVectorUtilSupport().cosine(v1b, v2b), 0.00001f);
            Assert.assertEquals(a.getVectorUtilSupport().squareDistance(v1a,v2a), b.getVectorUtilSupport().squareDistance(v1b, v2b), 0.00001f);
=======
            Assert.assertEquals(a.getVectorUtilSupport().dotProduct(v1, v2), b.getVectorUtilSupport().dotProduct(v1, v2), 0.00001f);
            Assert.assertEquals(a.getVectorUtilSupport().cosine(v1, v2), b.getVectorUtilSupport().cosine(v1, v2), 0.00001f);
            Assert.assertEquals(a.getVectorUtilSupport().squareDistance(v1, v2), b.getVectorUtilSupport().squareDistance(v1, v2), 0.00001f);
>>>>>>> 2edd2eef
        }
    }

    @Test
    public void testSimilarityMetricsByte() {
        Assume.assumeTrue(hasSimd);

        VectorizationProvider a = new DefaultVectorizationProvider();
        VectorTypeSupport aTypes = new ArrayVectorProvider();

        VectorizationProvider b = VectorizationProvider.getInstance();
        VectorTypeSupport bTypes = VectorizationProvider.getInstance().getVectorTypeSupport();

        for (int i = 0; i < 1000; i++) {
            long seed = System.nanoTime();
            r.setSeed(seed);
            VectorByte<?> v1a = GraphIndexTestCase.randomVector8(aTypes, r, 1021); //prime numbers so we test tail
            VectorByte<?> v2a = GraphIndexTestCase.randomVector8(aTypes, r, 1021); //prime numbers

            r.setSeed(seed);
            VectorByte<?> v1b = GraphIndexTestCase.randomVector8(bTypes, r, 1021); //prime numbers
            VectorByte<?> v2b = GraphIndexTestCase.randomVector8(bTypes, r, 1021); //prime numbers

<<<<<<< HEAD
            Assert.assertEquals(a.getVectorUtilSupport().dotProduct(v1a,v2a), b.getVectorUtilSupport().dotProduct(v1b, v2b));
            Assert.assertEquals(a.getVectorUtilSupport().cosine(v1a,v2a), b.getVectorUtilSupport().cosine(v1b, v2b), 0.00001f);
            Assert.assertEquals(a.getVectorUtilSupport().squareDistance(v1a,v2a), b.getVectorUtilSupport().squareDistance(v1b, v2b));
=======
            Assert.assertEquals(a.getVectorUtilSupport().dotProduct(v1, v2), b.getVectorUtilSupport().dotProduct(v1, v2));
            Assert.assertEquals(a.getVectorUtilSupport().cosine(v1, v2), b.getVectorUtilSupport().cosine(v1, v2), 0.00001f);
            Assert.assertEquals(a.getVectorUtilSupport().squareDistance(v1, v2), b.getVectorUtilSupport().squareDistance(v1, v2));
>>>>>>> 2edd2eef
        }
    }
}<|MERGE_RESOLUTION|>--- conflicted
+++ resolved
@@ -51,15 +51,9 @@
             VectorFloat<?> v1b = GraphIndexTestCase.randomVector(bTypes, r, 1021); //prime numbers
             VectorFloat<?> v2b = GraphIndexTestCase.randomVector(bTypes, r, 1021); //prime numbers
 
-<<<<<<< HEAD
             Assert.assertEquals(a.getVectorUtilSupport().dotProduct(v1a,v2a), b.getVectorUtilSupport().dotProduct(v1b, v2b), 0.00001f);
             Assert.assertEquals(a.getVectorUtilSupport().cosine(v1a,v2a), b.getVectorUtilSupport().cosine(v1b, v2b), 0.00001f);
             Assert.assertEquals(a.getVectorUtilSupport().squareDistance(v1a,v2a), b.getVectorUtilSupport().squareDistance(v1b, v2b), 0.00001f);
-=======
-            Assert.assertEquals(a.getVectorUtilSupport().dotProduct(v1, v2), b.getVectorUtilSupport().dotProduct(v1, v2), 0.00001f);
-            Assert.assertEquals(a.getVectorUtilSupport().cosine(v1, v2), b.getVectorUtilSupport().cosine(v1, v2), 0.00001f);
-            Assert.assertEquals(a.getVectorUtilSupport().squareDistance(v1, v2), b.getVectorUtilSupport().squareDistance(v1, v2), 0.00001f);
->>>>>>> 2edd2eef
         }
     }
 
@@ -83,15 +77,9 @@
             VectorByte<?> v1b = GraphIndexTestCase.randomVector8(bTypes, r, 1021); //prime numbers
             VectorByte<?> v2b = GraphIndexTestCase.randomVector8(bTypes, r, 1021); //prime numbers
 
-<<<<<<< HEAD
             Assert.assertEquals(a.getVectorUtilSupport().dotProduct(v1a,v2a), b.getVectorUtilSupport().dotProduct(v1b, v2b));
             Assert.assertEquals(a.getVectorUtilSupport().cosine(v1a,v2a), b.getVectorUtilSupport().cosine(v1b, v2b), 0.00001f);
             Assert.assertEquals(a.getVectorUtilSupport().squareDistance(v1a,v2a), b.getVectorUtilSupport().squareDistance(v1b, v2b));
-=======
-            Assert.assertEquals(a.getVectorUtilSupport().dotProduct(v1, v2), b.getVectorUtilSupport().dotProduct(v1, v2));
-            Assert.assertEquals(a.getVectorUtilSupport().cosine(v1, v2), b.getVectorUtilSupport().cosine(v1, v2), 0.00001f);
-            Assert.assertEquals(a.getVectorUtilSupport().squareDistance(v1, v2), b.getVectorUtilSupport().squareDistance(v1, v2));
->>>>>>> 2edd2eef
         }
     }
 }