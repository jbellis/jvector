--- conflicted
+++ resolved
@@ -811,28 +811,9 @@
         return 1.f - MathUtil.fastExp(MathUtil.fastLog(temp) * b);        // 1 - v ** b
     }
 
-//    static FloatVector inverseKumaraswamy(FloatVector vector, float a, float b, VectorSpecies<Float> fSpecies) {
-//        var temp = fastExp(fastLog(vector.neg().add(1.f), fSpecies).div(b));  // (1 - v) ** (1 / b)
-//        return fastExp(fastLog(temp.neg().add(1.f), fSpecies).div(a));        // (1 - v) ** (1 / a)
-//    }
-
     static FloatVector inverseKumaraswamy(FloatVector vector, float a, float b, VectorSpecies<Float> fSpecies) {
-        float invA = 1.0f / a; // precompute
-        float invB = 1.0f / b;
-
-        // Compute (1 - v) and store directly in a register
-        var oneMinusV = FloatVector.broadcast(FloatVector.SPECIES_PREFERRED, 1.0f).sub(vector);
-
-        // Compute (1 - v) ** (1/b), using broadcasting
-        FloatVector exponentB = FloatVector.broadcast(FloatVector.SPECIES_PREFERRED, invB);
-        oneMinusV = oneMinusV.pow(exponentB);  // In-place operation (no heap allocation)
-
-        // Compute 1 - (1 - v) ** (1/b) and store to register
-        var oneMinusVToBSub = FloatVector.broadcast(FloatVector.SPECIES_PREFERRED, 1.0f).sub(oneMinusV);
-
-        // Compute (1 - (1 - v) ** (1/b)) ** (1/a) and store to register
-        FloatVector exponentA = FloatVector.broadcast(FloatVector.SPECIES_PREFERRED, invA);
-        return oneMinusVToBSub.pow(exponentA);  // In-place operation (no heap allocation)
+        var temp = fastExp(fastLog(vector.neg().add(1.f), fSpecies).div(b));  // (1 - v) ** (1 / b)
+        return fastExp(fastLog(temp.neg().add(1.f), fSpecies).div(a));        // (1 - v) ** (1 / a)
     }
 
     static float inverseKumaraswamy(float value, float a, float b) {
@@ -926,13 +907,13 @@
     }
 
     static FloatVector nvqDequantizeUnnormalized8bit(ByteVector bytes, float a, float b) {
-        var arr = bytes.convertShape(VectorOperators.B2I, IntVector.SPECIES_512, 0)
+        var arr = bytes.convertShape(VectorOperators.B2I, IntVector.SPECIES_256, 0)
                 .lanewise(VectorOperators.AND, 0xff)
-                .convertShape(VectorOperators.I2F, FloatVector.SPECIES_512, 0)
+                .convertShape(VectorOperators.I2F, FloatVector.SPECIES_256, 0)
                 .reinterpretAsFloats()
                 .div(255.f);
 
-        return inverseKumaraswamy(arr, a, b, FloatVector.SPECIES_512);
+        return inverseKumaraswamy(arr, a, b, FloatVector.SPECIES_256);
     }
 
     static void nvqDequantizeUnnormalized8bit(ArrayByteSequence bytes, float a, float b, ArrayVectorFloat res) {
@@ -967,10 +948,10 @@
     static void nvqDequantize8bit(ArrayByteSequence bytes, float a, float b, float scale, float bias, ArrayVectorFloat destination) {
         var resArr = destination.get();
 
-        int vectorizedLength = ByteVector.SPECIES_128.loopBound(bytes.length());
-
-        for (int i = 0; i < vectorizedLength; i += ByteVector.SPECIES_128.length()) {
-            var arr = nvqDequantizeUnnormalized8bit(ByteVector.fromArray(ByteVector.SPECIES_128, bytes.get(), i), a, b);
+        int vectorizedLength = ByteVector.SPECIES_64.loopBound(bytes.length());
+
+        for (int i = 0; i < vectorizedLength; i += ByteVector.SPECIES_64.length()) {
+            var arr = nvqDequantizeUnnormalized8bit(ByteVector.fromArray(ByteVector.SPECIES_64, bytes.get(), i), a, b);
             arr = arr.mul(scale).add(bias);
             arr.intoArray(resArr, i);
         }
@@ -1023,20 +1004,14 @@
 
     static void nvqQuantizeNormalized8bit(ArrayVectorFloat vector, float a, float b, ArrayByteSequence destination) {
         final int constant = (1 << 8) - 1;
-        final int vectorizedLength = FloatVector.SPECIES_512.loopBound(vector.length());
-        final var mask = ByteVector.SPECIES_128.indexInRange(0, FloatVector.SPECIES_512.length());
-
-<<<<<<< HEAD
-        for (int i = 0; i < vectorizedLength; i += FloatVector.SPECIES_512.length()) {
-            var arr = FloatVector.fromArray(FloatVector.SPECIES_512, vector.get(), i);
-            arr = forwardKumaraswamy(arr, a, b, FloatVector.SPECIES_512, IntVector.SPECIES_512);
-=======
+        final int vectorizedLength = FloatVector.SPECIES_256.loopBound(vector.length());
+        final var mask = ByteVector.SPECIES_256.indexInRange(0, FloatVector.SPECIES_256.length());
+
         for (int i = 0; i < vectorizedLength; i += FloatVector.SPECIES_256.length()) {
             var arr = FloatVector.fromArray(FloatVector.SPECIES_256, vector.get(), i);
             arr = forwardKumaraswamy(arr, a, b, FloatVector.SPECIES_256);
->>>>>>> 7541448d
             var bytes = arr.mul(constant).add(0.5f)
-                    .convertShape(VectorOperators.F2B, ByteVector.SPECIES_128, 0)
+                    .convertShape(VectorOperators.F2B, ByteVector.SPECIES_256, 0)
                     .reinterpretAsBytes();
             bytes.intoArray(destination.get(), i, mask);
         }
@@ -1145,15 +1120,15 @@
      * @return The square L2 distance
      */
     static float nvqSquareDistance8bit(ArrayVectorFloat vector, ArrayByteSequence quantizedVector, float a, float b, float scale, float bias) {
-        FloatVector squaredSumVec = FloatVector.zero(FloatVector.SPECIES_512);
-
-        int vectorizedLength = ByteVector.SPECIES_128.loopBound(quantizedVector.length());
-
-        for (int i = 0; i < vectorizedLength; i += ByteVector.SPECIES_128.length()) {
-            var v1 = FloatVector.fromArray(FloatVector.SPECIES_512, vector.get(), i);
+        FloatVector squaredSumVec = FloatVector.zero(FloatVector.SPECIES_256);
+
+        int vectorizedLength = ByteVector.SPECIES_64.loopBound(quantizedVector.length());
+
+        for (int i = 0; i < vectorizedLength; i += ByteVector.SPECIES_64.length()) {
+            var v1 = FloatVector.fromArray(FloatVector.SPECIES_256, vector.get(), i);
 
             // dequantize
-            var v2 = nvqDequantizeUnnormalized8bit(ByteVector.fromArray(ByteVector.SPECIES_128, quantizedVector.get(), i), a, b);
+            var v2 = nvqDequantizeUnnormalized8bit(ByteVector.fromArray(ByteVector.SPECIES_64, quantizedVector.get(), i), a, b);
             v2 = v2.mul(scale).add(bias);
 
             var diff = v1.sub(v2);
@@ -1308,18 +1283,18 @@
             throw new IllegalArgumentException("Vectors must have the same length");
         }
 
-        var vsum = FloatVector.zero(FloatVector.SPECIES_512);
-        var vbMagnitude = FloatVector.zero(FloatVector.SPECIES_512);
-
-        int vectorizedLength = FloatVector.SPECIES_512.loopBound(vector.length());
-        for (int i = 0; i < vectorizedLength; i += FloatVector.SPECIES_512.length()) {
-            var va = FloatVector.fromArray(FloatVector.SPECIES_512, vector.get(), i);
+        var vsum = FloatVector.zero(FloatVector.SPECIES_256);
+        var vbMagnitude = FloatVector.zero(FloatVector.SPECIES_256);
+
+        int vectorizedLength = FloatVector.SPECIES_256.loopBound(vector.length());
+        for (int i = 0; i < vectorizedLength; i += FloatVector.SPECIES_256.length()) {
+            var va = FloatVector.fromArray(FloatVector.SPECIES_256, vector.get(), i);
 
             // dequantize
-            var vb = nvqDequantizeUnnormalized8bit(ByteVector.fromArray(ByteVector.SPECIES_128, quantizedVector.get(), i), a, b);
+            var vb = nvqDequantizeUnnormalized8bit(ByteVector.fromArray(ByteVector.SPECIES_64, quantizedVector.get(), i), a, b);
             vb = vb.mul(scale).add(bias);
 
-            var vCentroid = FloatVector.fromArray(FloatVector.SPECIES_512, centroid.get(), i);
+            var vCentroid = FloatVector.fromArray(FloatVector.SPECIES_256, centroid.get(), i);
             vb = vb.add(vCentroid);
 
             vsum = va.fma(vb, vsum);
