--- conflicted
+++ resolved
@@ -16,11 +16,8 @@
 
 package io.github.jbellis.jvector.vector;
 
-<<<<<<< HEAD
 import io.github.jbellis.jvector.util.MathUtil;
-=======
 import io.github.jbellis.jvector.vector.types.ByteSequence;
->>>>>>> 8a79051b
 import io.github.jbellis.jvector.vector.types.VectorFloat;
 import jdk.incubator.vector.*;
 
@@ -555,7 +552,7 @@
         return new ArrayVectorFloat(res);
     }
 
-<<<<<<< HEAD
+    static float assembleAndSum(float[] data, int dataBase, ByteSequence<byte[]> baseOffsets) {
     static VectorFloat<?> sub(ArrayVectorFloat a, int aOffset, float value, int length) {
         int vectorizedLength = FloatVector.SPECIES_PREFERRED.loopBound(length);
         float[] res = new float[length];
@@ -577,9 +574,6 @@
 
 
     static float assembleAndSum(float[] data, int dataBase, byte[] baseOffsets) {
-=======
-    static float assembleAndSum(float[] data, int dataBase, ByteSequence<byte[]> baseOffsets) {
->>>>>>> 8a79051b
         return HAS_AVX512 ? assembleAndSum512(data, dataBase, baseOffsets)
                : assembleAndSum256(data, dataBase, baseOffsets);
     }
@@ -724,7 +718,88 @@
         }
     }
 
-<<<<<<< HEAD
+    public static float pqDecodedCosineSimilarity(ByteSequence<byte[]> encoded, int clusterCount, ArrayVectorFloat partialSums, ArrayVectorFloat aMagnitude, float bMagnitude) {
+        return HAS_AVX512
+                ? pqDecodedCosineSimilarity512(encoded, clusterCount, partialSums, aMagnitude, bMagnitude)
+                : pqDecodedCosineSimilarity256(encoded, clusterCount, partialSums, aMagnitude, bMagnitude);
+    }
+
+    public static float pqDecodedCosineSimilarity512(ByteSequence<byte[]> baseOffsets, int clusterCount, ArrayVectorFloat partialSums, ArrayVectorFloat aMagnitude, float bMagnitude) {
+        var sum = FloatVector.zero(FloatVector.SPECIES_512);
+        var vaMagnitude = FloatVector.zero(FloatVector.SPECIES_512);
+        var partialSumsArray = partialSums.get();
+        var aMagnitudeArray = aMagnitude.get();
+
+        int[] convOffsets = scratchInt512.get();
+        int i = 0;
+        int limit = i + ByteVector.SPECIES_128.loopBound(baseOffsets.length());
+
+        var scale = IntVector.zero(IntVector.SPECIES_512).addIndex(clusterCount);
+
+        for (; i < limit; i += ByteVector.SPECIES_128.length()) {
+
+            ByteVector.fromArray(ByteVector.SPECIES_128, baseOffsets.get(), i + baseOffsets.offset())
+                    .convertShape(VectorOperators.B2I, IntVector.SPECIES_512, 0)
+                    .lanewise(VectorOperators.AND, BYTE_TO_INT_MASK_512)
+                    .reinterpretAsInts()
+                    .add(scale)
+                    .intoArray(convOffsets,0);
+
+            var offset = i * clusterCount;
+            sum = sum.add(FloatVector.fromArray(FloatVector.SPECIES_512, partialSumsArray, offset, convOffsets, 0));
+            vaMagnitude = vaMagnitude.add(FloatVector.fromArray(FloatVector.SPECIES_512, aMagnitudeArray, offset, convOffsets, 0));
+        }
+
+        float sumResult = sum.reduceLanes(VectorOperators.ADD);
+        float aMagnitudeResult = vaMagnitude.reduceLanes(VectorOperators.ADD);
+
+            for (; i < baseOffsets.length(); i++) {
+            int offset = clusterCount * i + Byte.toUnsignedInt(baseOffsets.get(i));
+            sumResult += partialSumsArray[offset];
+            aMagnitudeResult += aMagnitudeArray[offset];
+        }
+
+        return (float) (sumResult / Math.sqrt(aMagnitudeResult * bMagnitude));
+    }
+
+    public static float pqDecodedCosineSimilarity256(ByteSequence<byte[]> baseOffsets, int clusterCount, ArrayVectorFloat partialSums, ArrayVectorFloat aMagnitude, float bMagnitude) {
+        var sum = FloatVector.zero(FloatVector.SPECIES_256);
+        var vaMagnitude = FloatVector.zero(FloatVector.SPECIES_256);
+        var partialSumsArray = partialSums.get();
+        var aMagnitudeArray = aMagnitude.get();
+
+        int[] convOffsets = scratchInt256.get();
+        int i = 0;
+        int limit = ByteVector.SPECIES_64.loopBound(baseOffsets.length());
+
+        var scale = IntVector.zero(IntVector.SPECIES_256).addIndex(clusterCount);
+
+        for (; i < limit; i += ByteVector.SPECIES_64.length()) {
+
+            ByteVector.fromArray(ByteVector.SPECIES_64, baseOffsets.get(), i + baseOffsets.offset())
+                    .convertShape(VectorOperators.B2I, IntVector.SPECIES_256, 0)
+                    .lanewise(VectorOperators.AND, BYTE_TO_INT_MASK_256)
+                    .reinterpretAsInts()
+                    .add(scale)
+                    .intoArray(convOffsets,0);
+
+            var offset = i * clusterCount;
+            sum = sum.add(FloatVector.fromArray(FloatVector.SPECIES_256, partialSumsArray, offset, convOffsets, 0));
+            vaMagnitude = vaMagnitude.add(FloatVector.fromArray(FloatVector.SPECIES_256, aMagnitudeArray, offset, convOffsets, 0));
+        }
+
+        float sumResult = sum.reduceLanes(VectorOperators.ADD);
+        float aMagnitudeResult = vaMagnitude.reduceLanes(VectorOperators.ADD);
+
+        for (; i < baseOffsets.length(); i++) {
+            int offset = clusterCount * i + Byte.toUnsignedInt(baseOffsets.get(i));
+            sumResult += partialSumsArray[offset];
+            aMagnitudeResult += aMagnitudeArray[offset];
+        }
+
+        return (float) (sumResult / Math.sqrt(aMagnitudeResult * bMagnitude));
+    }
+
     //---------------------------------------------
     // NVQ quantization instructions start here
     //---------------------------------------------
@@ -1130,87 +1205,4 @@
     //---------------------------------------------
     // NVQ instructions end here
     //---------------------------------------------
-=======
-    public static float pqDecodedCosineSimilarity(ByteSequence<byte[]> encoded, int clusterCount, ArrayVectorFloat partialSums, ArrayVectorFloat aMagnitude, float bMagnitude) {
-        return HAS_AVX512
-                ? pqDecodedCosineSimilarity512(encoded, clusterCount, partialSums, aMagnitude, bMagnitude)
-                : pqDecodedCosineSimilarity256(encoded, clusterCount, partialSums, aMagnitude, bMagnitude);
-    }
-
-    public static float pqDecodedCosineSimilarity512(ByteSequence<byte[]> baseOffsets, int clusterCount, ArrayVectorFloat partialSums, ArrayVectorFloat aMagnitude, float bMagnitude) {
-        var sum = FloatVector.zero(FloatVector.SPECIES_512);
-        var vaMagnitude = FloatVector.zero(FloatVector.SPECIES_512);
-        var partialSumsArray = partialSums.get();
-        var aMagnitudeArray = aMagnitude.get();
-
-        int[] convOffsets = scratchInt512.get();
-        int i = 0;
-        int limit = i + ByteVector.SPECIES_128.loopBound(baseOffsets.length());
-
-        var scale = IntVector.zero(IntVector.SPECIES_512).addIndex(clusterCount);
-
-        for (; i < limit; i += ByteVector.SPECIES_128.length()) {
-
-            ByteVector.fromArray(ByteVector.SPECIES_128, baseOffsets.get(), i + baseOffsets.offset())
-                    .convertShape(VectorOperators.B2I, IntVector.SPECIES_512, 0)
-                    .lanewise(VectorOperators.AND, BYTE_TO_INT_MASK_512)
-                    .reinterpretAsInts()
-                    .add(scale)
-                    .intoArray(convOffsets,0);
-
-            var offset = i * clusterCount;
-            sum = sum.add(FloatVector.fromArray(FloatVector.SPECIES_512, partialSumsArray, offset, convOffsets, 0));
-            vaMagnitude = vaMagnitude.add(FloatVector.fromArray(FloatVector.SPECIES_512, aMagnitudeArray, offset, convOffsets, 0));
-        }
-
-        float sumResult = sum.reduceLanes(VectorOperators.ADD);
-        float aMagnitudeResult = vaMagnitude.reduceLanes(VectorOperators.ADD);
-
-            for (; i < baseOffsets.length(); i++) {
-            int offset = clusterCount * i + Byte.toUnsignedInt(baseOffsets.get(i));
-            sumResult += partialSumsArray[offset];
-            aMagnitudeResult += aMagnitudeArray[offset];
-        }
-
-        return (float) (sumResult / Math.sqrt(aMagnitudeResult * bMagnitude));
-    }
-
-    public static float pqDecodedCosineSimilarity256(ByteSequence<byte[]> baseOffsets, int clusterCount, ArrayVectorFloat partialSums, ArrayVectorFloat aMagnitude, float bMagnitude) {
-        var sum = FloatVector.zero(FloatVector.SPECIES_256);
-        var vaMagnitude = FloatVector.zero(FloatVector.SPECIES_256);
-        var partialSumsArray = partialSums.get();
-        var aMagnitudeArray = aMagnitude.get();
-
-        int[] convOffsets = scratchInt256.get();
-        int i = 0;
-        int limit = ByteVector.SPECIES_64.loopBound(baseOffsets.length());
-
-        var scale = IntVector.zero(IntVector.SPECIES_256).addIndex(clusterCount);
-
-        for (; i < limit; i += ByteVector.SPECIES_64.length()) {
-
-            ByteVector.fromArray(ByteVector.SPECIES_64, baseOffsets.get(), i + baseOffsets.offset())
-                    .convertShape(VectorOperators.B2I, IntVector.SPECIES_256, 0)
-                    .lanewise(VectorOperators.AND, BYTE_TO_INT_MASK_256)
-                    .reinterpretAsInts()
-                    .add(scale)
-                    .intoArray(convOffsets,0);
-
-            var offset = i * clusterCount;
-            sum = sum.add(FloatVector.fromArray(FloatVector.SPECIES_256, partialSumsArray, offset, convOffsets, 0));
-            vaMagnitude = vaMagnitude.add(FloatVector.fromArray(FloatVector.SPECIES_256, aMagnitudeArray, offset, convOffsets, 0));
-        }
-
-        float sumResult = sum.reduceLanes(VectorOperators.ADD);
-        float aMagnitudeResult = vaMagnitude.reduceLanes(VectorOperators.ADD);
-
-        for (; i < baseOffsets.length(); i++) {
-            int offset = clusterCount * i + Byte.toUnsignedInt(baseOffsets.get(i));
-            sumResult += partialSumsArray[offset];
-            aMagnitudeResult += aMagnitudeArray[offset];
-        }
-
-        return (float) (sumResult / Math.sqrt(aMagnitudeResult * bMagnitude));
-    }
->>>>>>> 8a79051b
 }